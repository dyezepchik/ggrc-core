# Copyright (C) 2017 Google Inc.
# Licensed under http://www.apache.org/licenses/LICENSE-2.0 <see LICENSE file>

# pylint: disable=maybe-no-member, invalid-name

"""Test request import and updates."""

from ggrc import db
from ggrc import models
from ggrc.converters import errors
from integration.ggrc import TestCase
from flask.json import dumps


class TestAssessmentImport(TestCase):
  """Basic Assessment import tests with.

  This test suite should test new Assessment imports, exports, and updates.
  The main focus of these tests is checking error messages for invalid state
  transitions.
  """

  def setUp(self):
    """Set up for Assessment test cases."""
<<<<<<< HEAD
    TestCase.setUp(self)
=======
    super(TestAssessmentImport, self).setUp()
>>>>>>> 9e828f15
    self.client.get("/login")

  def test_import_assessments_with_templates(self):
    """Test importing of assessments with templates."""

    self.import_file("assessment_template_no_warnings.csv")
    response = self.import_file("assessment_with_templates.csv")
    self._check_csv_response(response, {})

    assessment = models.Assessment.query.filter(
        models.Assessment.slug == "A 4").first()

    values = set(v.attribute_value for v in assessment.custom_attribute_values)
    self.assertIn("abc", values)
    self.assertIn("2015-07-15", values)

  def _test_assessment_users(self, asmt, users):
    """ Test that all users have correct roles on specified Assessment"""
    verification_errors = ""
    for user_name, expected_types in users.items():
      try:
        user = models.Person.query.filter_by(name=user_name).first()
        rel = models.Relationship.find_related(asmt, user)
        if expected_types:
          self.assertNotEqual(
              rel, None,
              "User {} is not mapped to {}".format(user.email, asmt.slug))
          self.assertIn("AssigneeType", rel.relationship_attrs)
          self.assertEqual(
              set(rel.relationship_attrs[
                  "AssigneeType"].attr_value.split(",")),
              expected_types
          )
        else:
          self.assertEqual(
              rel, None,
              "User {} is mapped to {}".format(user.email, asmt.slug))
      except AssertionError as error:
        verification_errors += "\n\nChecks for Users-Assessment mapping "\
            "failed for user '{}' with:\n{}".format(user_name, str(error))

    self.assertEqual(verification_errors, "", verification_errors)

  def test_assessment_full_no_warnings(self):
    """ Test full assessment import with no warnings

    CSV sheet:
      https://docs.google.com/spreadsheets/d/1Jg8jum2eQfvR3kZNVYbVKizWIGZXvfqv3yQpo2rIiD8/edit#gid=704933240&vpid=A7
    """
    response = self.import_file("assessment_full_no_warnings.csv")
    self._check_csv_response(response, {})

    # Test first Assessment line in the CSV file
    asmt_1 = models.Assessment.query.filter_by(slug="Assessment 1").first()
    users = {
        "user 1": {"Assessor"},
        "user 2": {"Assessor", "Creator"}
    }
    self._test_assessment_users(asmt_1, users)
    self.assertEqual(asmt_1.status, models.Assessment.START_STATE)

    # Test second Assessment line in the CSV file
    asmt_2 = models.Assessment.query.filter_by(slug="Assessment 2").first()
    users = {
        "user 1": {"Assessor"},
        "user 2": {"Creator"},
        "user 3": {},
        "user 4": {},
        "user 5": {},
    }
    self._test_assessment_users(asmt_2, users)
    self.assertEqual(asmt_2.status, models.Assessment.PROGRESS_STATE)

  def test_assessment_import_states(self):
    """ Test Assessment state imports

    These tests are an intermediate part for zucchini release and will be
    updated in the next release.

    CSV sheet:
      https://docs.google.com/spreadsheets/d/1Jg8jum2eQfvR3kZNVYbVKizWIGZXvfqv3yQpo2rIiD8/edit#gid=299569476
    """
    self.import_file("assessment_full_no_warnings.csv")
    response = self.import_file("assessment_update_intermediate.csv")
    expected_errors = {
        "Assessment": {
            "block_errors": set(),
            "block_warnings": set(),
            "row_errors": set(),
            "row_warnings": set(),
        }
    }
    self._check_csv_response(response, expected_errors)

    assessments = {r.slug: r for r in models.Assessment.query.all()}
    self.assertEqual(assessments["Assessment 60"].status,
                     models.Assessment.START_STATE)
    self.assertEqual(assessments["Assessment 61"].status,
                     models.Assessment.PROGRESS_STATE)
    self.assertEqual(assessments["Assessment 62"].status,
                     models.Assessment.DONE_STATE)
    self.assertEqual(assessments["Assessment 63"].status,
                     models.Assessment.FINAL_STATE)
    self.assertEqual(assessments["Assessment 64"].status,
                     models.Assessment.FINAL_STATE)
    self.assertEqual(assessments["Assessment 3"].status,
                     models.Assessment.FINAL_STATE)
    self.assertEqual(assessments["Assessment 4"].status,
                     models.Assessment.FINAL_STATE)

    # Check that there is only one attachment left
    asmt1 = assessments["Assessment 1"]
    self.assertEqual(len(asmt1.documents), 1)

    # Check that there are only the two new URLs present in asessment 1
    url_titles = set(obj.title for obj in asmt1.related_objects()
                     if isinstance(obj, models.Document))
    self.assertEqual(url_titles, set(["a.b.com", "c.d.com"]))

  def test_assessment_warnings_errors(self):
    """ Test full assessment import with warnings and errors

    CSV sheet:
      https://docs.google.com/spreadsheets/d/1Jg8jum2eQfvR3kZNVYbVKizWIGZXvfqv3yQpo2rIiD8/edit#gid=889865936
    """
    self.import_file("assessment_full_no_warnings.csv")
    response = self.import_file("assessment_with_warnings_and_errors.csv")

    expected_errors = {
        "Assessment": {
            "block_errors": set([]),
            "block_warnings": {
                errors.UNKNOWN_COLUMN.format(
                    line=2,
                    column_name="error description - non existing column will "
                    "be ignored"
                ),
                errors.UNKNOWN_COLUMN.format(
                    line=2,
                    column_name="actual error message"
                ),
            },
            "row_errors": {
                errors.MISSING_VALUE_ERROR.format(
                    line=19,
                    column_name="Audit"
                ),
                errors.DUPLICATE_VALUE_IN_CSV.format(
                    line_list="20, 22",
                    column_name="Code",
                    value="Assessment 22",
                    s="",
                    ignore_lines="22",
                ),
            },
            "row_warnings": {
                errors.UNKNOWN_OBJECT.format(
                    line=14,
                    object_type="Project",
                    slug="proj-55"
                ),
                errors.UNKNOWN_OBJECT.format(
                    line=19,
                    object_type="Audit",
                    slug="not existing"
                ),
                errors.WRONG_REQUIRED_VALUE.format(
                    line=20,
                    column_name="State",
                    value="open",
                ),
                errors.WRONG_VALUE.format(line=3, column_name="Url"),
            },
        }
    }
    self._check_csv_response(response, expected_errors)


class TestAssessmentExport(TestCase):
  """Test Assessment object export."""

  def setUp(self):
    """ Set up for Assessment test cases """
<<<<<<< HEAD
    TestCase.setUp(self)
=======
    super(TestAssessmentExport, self).setUp()
>>>>>>> 9e828f15
    self.client.get("/login")
    self.headers = {
        'Content-Type': 'application/json',
        "X-Requested-By": "GGRC",
        "X-export-view": "blocks",
    }

  def export_csv(self, data):
    return self.client.post("/_service/export_csv", data=dumps(data),
                            headers=self.headers)

  def test_simple_export(self):
    """ Test full assessment export with no warnings

    CSV sheet:
      https://docs.google.com/spreadsheets/d/1Jg8jum2eQfvR3kZNVYbVKizWIGZXvfqv3yQpo2rIiD8/edit#gid=704933240&vpid=A7
    """

    self.import_file("assessment_full_no_warnings.csv")
    data = [{
        "object_name": "Assessment",
        "filters": {"expression": {}},
        "fields": "all",
    }]
    response = self.export_csv(data)
    self.assertIn(u"\u5555", response.data.decode("utf8"))

  def test_export_assessments_with_filters_and_conflicting_ca_names(self):
    """Test exporting assessments with conflicting custom attribute names."""
    self.import_file(u"assessment_template_no_warnings.csv")
    self.import_file(u"assessment_with_templates.csv")

    # also create an object level custom attribute with a name that clashes
    # with a name of a "regular" attribute
    assessment = models.Assessment.query.filter(
        models.Assessment.slug == u"A 2").first()
    cad = models.CustomAttributeDefinition(
        attribute_type=u"Text",
        title=u"ca title",
        definition_type=u"assessment",
        definition_id=assessment.id
    )
    db.session.add(cad)
    db.session.commit()

    data = [{
        "object_name": "Assessment",
        "fields": ["slug", "title", "description", "status"],
        "filters": {
            "expression": {
                "left": {
                    "left": "code",
                    "op": {"name": "~"},
                    "right": "A 2"
                },
                "op": {"name": "AND"},
                "right": {
                    "left": "title",
                    "op": {"name": "~"},
                    "right": "no template Assessment"
                }
            },
            "keys": ["code", "title", "status"],
            "order_by": {
                "keys": [],
                "order": "",
                "compare": None
            }
        }
    }]

    response = self.export_csv(data)
    self.assertIn(u"No template Assessment 2", response.data)<|MERGE_RESOLUTION|>--- conflicted
+++ resolved
@@ -22,11 +22,7 @@
 
   def setUp(self):
     """Set up for Assessment test cases."""
-<<<<<<< HEAD
-    TestCase.setUp(self)
-=======
     super(TestAssessmentImport, self).setUp()
->>>>>>> 9e828f15
     self.client.get("/login")
 
   def test_import_assessments_with_templates(self):
@@ -210,11 +206,7 @@
 
   def setUp(self):
     """ Set up for Assessment test cases """
-<<<<<<< HEAD
-    TestCase.setUp(self)
-=======
     super(TestAssessmentExport, self).setUp()
->>>>>>> 9e828f15
     self.client.get("/login")
     self.headers = {
         'Content-Type': 'application/json',
