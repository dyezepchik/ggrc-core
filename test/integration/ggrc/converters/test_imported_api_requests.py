# Copyright (C) 2017 Google Inc.
# Licensed under http://www.apache.org/licenses/LICENSE-2.0 <see LICENSE file>

"""Check number of db queries per API request.

This is in converters because it depends on import to provide data
"""

import collections

from ggrc.models import all_models
from ggrc.utils import QueryCounter
from ggrc.views import all_object_views
from integration.ggrc_workflows.generator import WorkflowsGenerator

from integration.ggrc import TestCase
from integration.ggrc.generator import ObjectGenerator
from integration.ggrc.models import factories


class TestComprehensiveSheets(TestCase):

  """
  test sheet from:
    https://docs.google.com/spreadsheets/d/1Jg8jum2eQfvR3kZNVYbVKizWIGZXvfqv3yQpo2rIiD8/edit#gid=0

  """

  # skip abstract models since they are not really first class
  WHITELIST = {"Directive", "SystemOrProcess"}
  MODELS = [getattr(all_models, model_name)
            for model_name in all_models.__all__
            if model_name not in WHITELIST]

  # limit found by trial and error, may need tweaking if models change
  LIMIT = 32

  @classmethod
  def setUpClass(cls):
    cls.first_run = True

  def setUp(self):
    self.client.get("/login")
    self.generator = ObjectGenerator()
    if TestComprehensiveSheets.first_run:
      TestComprehensiveSheets.first_run = False
<<<<<<< HEAD
      TestCase.setUp(self)
=======
      super(TestComprehensiveSheets, self).setUp()
>>>>>>> 9e828f15

      self.create_custom_attributes()
      self.import_file("comprehensive_sheet1.csv")

      gen = WorkflowsGenerator()
      wfs = all_models.Workflow.eager_query().filter_by(status='Draft').all()
      for workflow in wfs:
        _, cycle = gen.generate_cycle(workflow)
        self.assertIsNotNone(cycle)

  def tearDown(self):
    pass

  def test_queries_per_api_call(self):
    """Import comprehensive_sheet1 and count db requests per collection get.

    Query count should be <LIMIT for all model types.
    """
    errors = set()
    with QueryCounter() as counter:
      for model in self.MODELS:
        try:
          counter.queries = []
          self.generator.api.get_query(model, "")
          if counter.get > self.LIMIT:
            print collections.Counter(counter.queries).most_common(1)
          self.assertLess(counter.get, self.LIMIT,
                          "Query count for object {} exceeded: {}/{}".format(
                              model.__name__, counter.get, self.LIMIT)
                          )
        except AssertionError as error:
          errors.add(error.message)
    self.assertEqual(errors, set())

  def test_queries_per_object_page(self):
    """Import comprehensive_sheet1 and count db requests per collection get.

    Query count should be <LIMIT for all model types.
    """
    errors = set()
    with QueryCounter() as counter:
      for view in all_object_views():
        try:
          model = view.model_class
          if model not in self.MODELS:
            continue
          instance = model.query.first()
          if instance is None or getattr(instance, "id", None) is None:
            continue
          counter.queries = []
          res = self.client.get("/{}/{}".format(view.url, instance.id))
          self.assertEqual(res.status_code, 200)
          self.assertLess(counter.get, self.LIMIT,
                          "Query count for object {} exceeded: {}/{}".format(
                              model.__name__, counter.get, self.LIMIT)
                          )
        except AssertionError as e:
          errors.add(e.message)
    self.assertEqual(errors, set())

  def test_queries_for_dashboard(self):
    with QueryCounter() as counter:
      res = self.client.get("/dashboard")
      self.assertEqual(res.status_code, 200)
      self.assertLess(counter.get, self.LIMIT, "Query count for dashboard")

  def test_queries_for_permissions(self):
    with QueryCounter() as counter:
      res = self.client.get("/permissions")
      self.assertEqual(res.status_code, 200)
      self.assertLess(counter.get, self.LIMIT, "Query count for permissions")

  def create_custom_attributes(self):
    """Generate custom attributes needed by comprehensive_sheet1.csv."""
    CAD = factories.CustomAttributeDefinitionFactory
    CAD(definition_type="control", title="my custom text", mandatory=True)
    CAD(definition_type="program", title="my_text", mandatory=True)
    CAD(definition_type="program", title="my_date", attribute_type="Date")
    CAD(definition_type="program", title="my_checkbox",
        attribute_type="Checkbox")
    CAD(definition_type="program", title="my_dropdown",
        attribute_type="Dropdown",
        multi_choice_options="a,b,c,d")<|MERGE_RESOLUTION|>--- conflicted
+++ resolved
@@ -44,11 +44,7 @@
     self.generator = ObjectGenerator()
     if TestComprehensiveSheets.first_run:
       TestComprehensiveSheets.first_run = False
-<<<<<<< HEAD
-      TestCase.setUp(self)
-=======
       super(TestComprehensiveSheets, self).setUp()
->>>>>>> 9e828f15
 
       self.create_custom_attributes()
       self.import_file("comprehensive_sheet1.csv")
