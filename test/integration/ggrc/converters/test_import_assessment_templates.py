--- conflicted
+++ resolved
@@ -15,11 +15,7 @@
 
   def setUp(self):
     """Set up for Assessment Template test cases."""
-<<<<<<< HEAD
-    TestCase.setUp(self)
-=======
     super(TestAssessmentTemplatesImport, self).setUp()
->>>>>>> 9e828f15
     self.client.get("/login")
 
   def test_valid_import(self):
