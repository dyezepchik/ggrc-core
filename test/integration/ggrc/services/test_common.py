# Copyright (C) 2017 Google Inc.
# Licensed under http://www.apache.org/licenses/LICENSE-2.0 <see LICENSE file>

"""Tests for /api/<model> endpoints."""

import json
import time
from urlparse import urlparse
from wsgiref.handlers import format_date_time
from sqlalchemy import and_

from integration.ggrc.services import TestCase
from integration.ggrc.api_helper import Api
from integration.ggrc.generator import ObjectGenerator
from ggrc.models import all_models
from ggrc import db


COLLECTION_ALLOWED = ["HEAD", "GET", "POST", "OPTIONS"]
RESOURCE_ALLOWED = ["HEAD", "GET", "PUT", "DELETE", "OPTIONS"]


<<<<<<< HEAD
class TestServices(services.TestCase):
  """Integration tests suite for /api/<model> endpoints common logic."""
=======
class TestServices(TestCase):
>>>>>>> 9e828f15

  @staticmethod
  def get_location(response):
    """Ignore the `http://localhost` prefix of the Location"""
    return response.headers["Location"][16:]

  def assert_required_headers(self, response, headers=None):
    """Check if response has the provided list of headers."""
    if headers is None:
      headers = {"Content-Type": "application/json"}
    self.assertIn("Etag", response.headers)
    self.assertIn("Last-Modified", response.headers)
    self.assertIn("Content-Type", response.headers)
    for header, value in headers.items():
      self.assertEqual(value, response.headers.get(header))

  def assert_allow(self, response, allowed=None):
    self.assert405(response)
    self.assertIn("Allow", response.headers)
    if allowed:
      self.assertItemsEqual(allowed, response.headers["Allow"].split(", "))

  def assert_options(self, response, allowed):
    self.assertIn("Allow", response.headers)
    self.assertItemsEqual(allowed, response.headers["Allow"].split(", "))

  @staticmethod
  def headers(*args, **kwargs):
    ret = list(args)
    ret.append(("X-Requested-By", "Unit Tests"))
    ret.extend(kwargs.items())
    return ret

  def test_x_requested_by_required(self):
    response = self.client.post(self.mock_url())
    self.assert400(response)
    self.assertEqual(response.json['message'],
                     "X-Requested-By header is REQUIRED.")
    response = self.client.put(self.mock_url() + "/1", data="blah")
    self.assert400(response)
    self.assertEqual(response.json['message'],
                     "X-Requested-By header is REQUIRED.")
    response = self.client.delete(self.mock_url() + "/1")
    self.assert400(response)
    self.assertEqual(response.json['message'],
                     "X-Requested-By header is REQUIRED.")

  def test_empty_collection_get(self):
    response = self.client.get(self.mock_url(), headers=self.headers())
    self.assert200(response)

  def test_missing_resource_get(self):
    response = self.client.get(self.mock_url("foo"), headers=self.headers())
    self.assert404(response)

  def test_collection_put(self):
    self.assert_allow(
        self.client.put(self.mock_url(), headers=self.headers()),
        COLLECTION_ALLOWED)

  def test_collection_delete(self):
    self.assert_allow(
        self.client.delete(self.mock_url(), headers=self.headers()),
        COLLECTION_ALLOWED)

  def _prepare_model_for_put(self, foo_param="buzz"):
    """Common object initializing sequence."""
    mock = self.mock_model(foo=foo_param)
    response = self.client.get(self.mock_url(mock.id), headers=self.headers())
    self.assert200(response)
    self.assert_required_headers(response)
    return response

  def test_put_successful(self):
    """PUT with correct headers and data succeeds and returns new object."""
    response = self._prepare_model_for_put(foo_param="buzz")
    obj = response.json
    self.assertEqual("buzz", obj["services_test_mock_model"]["foo"])
    obj["services_test_mock_model"]["foo"] = "baz"
    url = urlparse(obj["services_test_mock_model"]["selfLink"]).path
    original_headers = dict(response.headers)
    # wait a moment so that we can be sure to get differing Last-Modified
    # after the put - the lack of latency means it's easy to end up with
    # the same HTTP timestamp thanks to the standard's lack of precision.
    time.sleep(1.1)
    response = self.client.put(
        url,
        data=json.dumps(obj),
        headers=self.headers(
            ("If-Unmodified-Since", original_headers["Last-Modified"]),
            ("If-Match", original_headers["Etag"]),
        ),
        content_type="application/json",
    )
    self.assert200(response)
    response = self.client.get(url, headers=self.headers())
    self.assert200(response)
    self.assertNotEqual(
        original_headers["Last-Modified"], response.headers["Last-Modified"])
    self.assertNotEqual(
        original_headers["Etag"], response.headers["Etag"])
    self.assertEqual("baz", response.json["services_test_mock_model"]["foo"])

  def test_put_required_attribute_error(self):  # pylint: disable=invalid-name
    """Test response for put request with wrong required attribute error."""
    response = self._prepare_model_for_put(foo_param="buzz")
    obj = response.json
    url = urlparse(obj["services_test_mock_model"]["selfLink"]).path
    original_headers = dict(response.headers)
    del obj["services_test_mock_model"]
    response = self.client.put(
        url,
        data=json.dumps(obj),
        headers=self.headers(
            ("If-Unmodified-Since", original_headers["Last-Modified"]),
            ("If-Match", original_headers["Etag"]),
        ),
        content_type="application/json",
    )
    self.assert400(response)
    self.assertEqual(
        response.json['message'],
        'Required attribute "services_test_mock_model" not found')

  def test_put_value_error(self):
    """Test response code for put request with value errors."""
    response = self._prepare_model_for_put(foo_param="buzz")
    obj = response.json
    obj["services_test_mock_model"]["validated"] = "Value Error"
    url = urlparse(obj["services_test_mock_model"]["selfLink"]).path
    original_headers = dict(response.headers)
    response = self.client.put(
        url,
        data=json.dumps(obj),
        headers=self.headers(
            ("If-Unmodified-Since", original_headers["Last-Modified"]),
            ("If-Match", original_headers["Etag"]),
        ),
        content_type="application/json",
    )
    self.assert400(response)
    self.assertEqual(response.json['message'], "raised Value Error")

  def test_put_bad_request(self):
    """PUT of an invalid object data returns HTTP 400."""
    response = self._prepare_model_for_put(foo_param="tough")
    url = urlparse(response.json["services_test_mock_model"]["selfLink"]).path
    response = self.client.put(
        url,
        content_type="application/json",
        data="This is most definitely not valid content.",
        headers=self.headers(
            ("If-Unmodified-Since", response.headers["Last-Modified"]),
            ("If-Match", response.headers["Etag"]))
    )
    self.assert400(response)
    self.assertEqual(response.json['message'],
                     "The browser (or proxy) sent a request that "
                     "this server could not understand.")

  def test_put_428(self):
    """Headers "If-Match" and "If-Unmodified-Since" are required on PUT."""
    response = self._prepare_model_for_put(foo_param="bar")

    def put_with_headers(*headers):
      """Issue a PUT request with some headers."""
      url = urlparse(response.json
                     ["services_test_mock_model"]
                     ["selfLink"]).path
      obj = response.json
      return self.client.put(
          url,
          content_type="application/json",
          data=json.dumps(obj),
          headers=self.headers(*headers),
      )

    def check_response_428(response, missing_headers):
      """Make common assertions about 428-response, check missing headers."""
      self.assertEqual(response.status_code, 428)
      self.assertIn("message", response.json)
      error_message = response.json["message"]
      self.assertTrue(error_message.startswith("Missing headers: "))
      self.assertSetEqual(
          set(header.strip() for header in
              error_message[len("Missing headers: "):].split(",")),
          set(missing_headers),
      )

    response_etag_and_date_missing = put_with_headers()
    check_response_428(response_etag_and_date_missing,
                       missing_headers={"If-Match", "If-Unmodified-Since"})

    response_etag_missing = put_with_headers(
        ("If-Unmodified-Since", response.headers["Last-Modified"]),
    )
    check_response_428(response_etag_missing,
                       missing_headers={"If-Match"})

    response_date_missing = put_with_headers(
        ("If-Match", response.headers["Etag"]),
    )
    check_response_428(response_date_missing,
                       missing_headers={"If-Unmodified-Since"})

  def test_put_409(self):
    """Last modified timestamp and etag are checked on PUT."""
    response = self._prepare_model_for_put(foo_param="bas")

    def put_with_headers(*headers):
      """Issue a PUT request with some headers."""
      url = urlparse(response.json
                     ["services_test_mock_model"]
                     ["selfLink"]).path
      obj = response.json
      return self.client.put(
          url,
          content_type="application/json",
          data=json.dumps(obj),
          headers=self.headers(*headers),
      )

    def check_response_409(response):
      """Make common assertions about 428-response, check error message."""
      self.assertEqual(response.status_code, 409)
      self.assertIn("message", response.json)
      self.assertIsInstance(response.json["message"], basestring)

    def invalid_date():
      return format_date_time(0)  # 1970-01-01

    def invalid_etag():
      return "Definitely invalid etag"

    response_etag_and_date_invalid = put_with_headers(
        ("If-Unmodified-Since", invalid_date()),
        ("If-Match", invalid_etag()),
    )
    check_response_409(response_etag_and_date_invalid)

    response_etag_invalid = put_with_headers(
        ("If-Unmodified-Since", response.headers["Last-Modified"]),
        ("If-Match", invalid_etag()),
    )
    check_response_409(response_etag_invalid)

    response_date_invalid = put_with_headers(
        ("If-Unmodified-Since", invalid_date()),
        ("If-Match", response.headers["Etag"]),
    )
    check_response_409(response_date_invalid)

  def test_options(self):
    mock = self.mock_model()
    response = self.client.open(
        self.mock_url(mock.id), method="OPTIONS", headers=self.headers())
    self.assert_options(response, RESOURCE_ALLOWED)

  def test_collection_options(self):
    response = self.client.open(
        self.mock_url(), method="OPTIONS", headers=self.headers())
    self.assert_options(response, COLLECTION_ALLOWED)

  def test_get_bad_accept(self):
    mock1 = self.mock_model(foo="baz")
    response = self.client.get(
        self.mock_url(mock1.id),
        headers=self.headers(("Accept", "text/plain")))
    self.assertStatus(response, 406)
    self.assertEqual("text/plain", response.headers.get("Content-Type"))
    self.assertEqual("application/json", response.data)

  def test_collection_get_bad_accept(self):
    response = self.client.get(
        self.mock_url(),
        headers=self.headers(("Accept", "text/plain")))
    self.assertStatus(response, 406)
    self.assertEqual("text/plain", response.headers.get("Content-Type"))
    self.assertEqual("application/json", response.data)

  def test_get_if_none_match(self):
    mock1 = self.mock_model(foo="baz")
    response = self.client.get(
        self.mock_url(mock1.id),
        headers=self.headers(("Accept", "application/json")))
    self.assert200(response)
    previous_headers = dict(response.headers)
    response = self.client.get(
        self.mock_url(mock1.id),
        headers=self.headers(
            ("Accept", "application/json"),
            ("If-None-Match", previous_headers["Etag"]),
        ),
    )
    self.assertStatus(response, 304)
    self.assertIn("Etag", response.headers)


class TestFilteringByRequest(TestCase):
  """Test filter query by request"""

  def setUp(self):
    super(TestFilteringByRequest, self).setUp()
    self.object_generator = ObjectGenerator()
    self.api = Api()
    self.init_users()

  def init_users(self):
    """ Init users needed by the test cases """
    users = (
        ("creator", "Creator"),
        ("admin", "Administrator"),
        ("john", "WorkflowOwner")
    )
    self.users = {}
    for (name, role) in users:
      _, user = self.object_generator.generate_person(
          data={"name": name}, user_role=role)
      self.users[name] = user
    context = (
        db.session.query(all_models.Context).filter(
            all_models.Context.id != 0
        ).first()
    )
    user_role = (
        db.session.query(all_models.UserRole).join(all_models.Person).
        filter(
            and_(
                all_models.UserRole.person_id == all_models.Person.id,
                all_models.Person.name == "john"
            )
        ).first()
    )
    user_role.context_id = context.id
    db.session.commit()
    db.session.flush()

  def test_no_role_users_filtering(self):
    """Test 'No Role' users filtering"""
    self.api.set_user(self.users['admin'])
    response = self.api.get_query(all_models.Person, "__no_role=true")

    self.assertEqual(response.status_code, 200)
    self.assertEqual(len(response.json['people_collection']['people']), 1)
    self.assertEqual(
        response.json['people_collection']['people'][0]['name'],
        'john'
    )<|MERGE_RESOLUTION|>--- conflicted
+++ resolved
@@ -20,12 +20,8 @@
 RESOURCE_ALLOWED = ["HEAD", "GET", "PUT", "DELETE", "OPTIONS"]
 
 
-<<<<<<< HEAD
-class TestServices(services.TestCase):
+class TestServices(TestCase):
   """Integration tests suite for /api/<model> endpoints common logic."""
-=======
-class TestServices(TestCase):
->>>>>>> 9e828f15
 
   @staticmethod
   def get_location(response):
