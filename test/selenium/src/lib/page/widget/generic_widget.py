--- conflicted
+++ resolved
@@ -149,15 +149,9 @@
     self.dropdown_tree_view_item_cls = factory.get_cls_dropdown_tree_view_item(
         object_name=obj_name)
     self.fields_to_set = factory.get_fields_to_set(object_name=obj_name)
-<<<<<<< HEAD
     self.locator_set_visible_fields = self._locators.SHOW_FIELDS_BTN_CSS
-=======
-    self.locator_set_visible_fields = (
-        By.CSS_SELECTOR,
-        self._locators.BUTTON_SHOW_FIELDS.format(self.widget_name))
     selenium_utils.wait_until_not_present(
         self._driver, locator.Common.SPINNER_CSS)
->>>>>>> 11d56016
 
   def open_create(self):
     """Click to Create button on Tree View to open new object creation modal.
