--- conflicted
+++ resolved
@@ -164,160 +164,6 @@
             =search_result('Regulation', 'regulations', 'governance')
           %h2.business Assets/Business
           %ul.top-level
-<<<<<<< HEAD
-            %li.business
-              %a{ 'href': '#'}
-                %i{ 'class': 'grcicon-process-color' }
-                Processes
-                %small
-                  (142)
-            %li.business
-              %a{ 'href': '#'}
-                %i{ 'class': 'grcicon-system-color' }
-                Systems
-                %small
-                  (12)
-            %li.business
-              %a{ 'href': '#', 'class': 'active' }
-                %i{ 'class': 'grcicon-orggroup-color' }
-                Org Groups
-                %small
-                  (10)
-              .extended
-                .row-fluid
-                  .span12
-                    %a.main-title.business.oneline{ 'href': '#' }
-                      West Virginia IT Disciples Pack of Hard Core Crew
-                      %i.grcicon-goto
-                .row-fluid
-                  .span12
-                    .rtf
-                      %p
-                        Lorem ipsum dolor sit amet, consectetur adipisicing elit, sed do eiusmod tempor incididunt ut labore et dolore magna aliqua. Ut enim ad minim veniam, quis nostrud exercitation ullamco laboris nisi ut aliquip ex ea commodo consequat. Duis aute irure dolor in reprehenderit in voluptate velit esse cillum dolore eu fugiat nulla pariatur.
-                    %a.url.oneline{ 'href': '#' }
-                      http://gdrive.google.com/googleplex/4839009/westvirginia/process/7894324974328974
-                .row-fluid
-                  .span6
-                    .info
-                      %strong Owner:
-                      %span.error
-                        Not Assigned
-                  .span6
-                    .info
-                      %i.grcicon-control-color
-                      6
-                      &nbsp;&nbsp;
-                      %i.grcicon-process-color
-                      9
-                      &nbsp;&nbsp;
-                      %i.grcicon-system-color
-                      1
-                .links
-                  .row-fluid
-                    .span6
-                      %a.secondary{ 'href': '#' }
-                        View Org Group
-                    .span6
-                      %a.primary{ 'href': '#' }
-                        Map to this program
-                        %i.grcicon-reg-map
-              %ul.sub-level
-                %li.business
-                  %a{ 'href': '#' }
-                    .row-fluid
-                      .span9
-                        %span.lhs-item
-                          Google IT
-                      .span1
-                        &nbsp;
-                      .span1
-                %li.business
-                  %a{ 'href': '#', 'class': 'active' }
-                    .row-fluid
-                      .span9
-                        %span.lhs-item
-                          West Virginia IT Disciples Pack of Hard Core Crew
-                      .span1
-                        &nbsp;
-                      .span1
-                        %i.grcicon-people-warning
-                %li.business
-                  %a{ 'href': '#' }
-                    .row-fluid
-                      .span9
-                        %span.lhs-item
-                          Abroad
-                      .span1
-                        &nbsp;
-                      .span1
-                %li.business
-                  %a{ 'href': '#' }
-                    .row-fluid
-                      .span9
-                        %span.lhs-item
-                          Google MTV
-                      .span1
-                        &nbsp;
-                      .span1
-                %li.business
-                  %a{ 'href': '#' }
-                    .row-fluid
-                      .span9
-                        %span.lhs-item
-                          Google SFO
-                      .span1
-                        &nbsp;
-                      .span1
-                %li.business
-                  %a{ 'href': '#' }
-                    .row-fluid
-                      .span9
-                        %span.lhs-item
-                          Misc
-                      .span1
-                        &nbsp;
-                      .span1
-
-                %li.view-more
-                  %a{ 'href': '#' }
-                    view more
-                    %i.grcicon-down
-                %li.add-new
-                  %a{ 'href': '#' }
-                    + add new
-
-
-            %li.business
-              %a{ 'href': '#'}
-                %i{ 'class': 'grcicon-project-color' }
-                Projects
-                %small
-                  (7)
-            %li.business
-              %a{ 'href': '#'}
-                %i{ 'class': 'grcicon-facility-color' }
-                Facilities
-                %small
-                  (2)
-            %li.business
-              %a{ 'href': '#'}
-                %i{ 'class': 'grcicon-product-color' }
-                Products
-                %small
-                  (0)
-            %li.business
-              %a{ 'href': '#'}
-                %i{ 'class': 'grcicon-dataasset-color' }
-                Data Assets
-                %small
-                  (13)
-            %li.business
-              %a{ 'href': '#'}
-                %i{ 'class': 'grcicon-market-color' }
-                Markets
-                %small
-                  (11)
-=======
             =search_result('Process', 'processes', 'business')
             =search_result('System', 'systems', 'business')
             =search_result('OrgGroup', 'org groups', 'business')
@@ -326,7 +172,6 @@
             =search_result('Product', 'products', 'business')
             =search_result('DataAsset', 'data assets', 'business')
             =search_result('Market', 'markets', 'business')
->>>>>>> e7f3e7ba
           %h2.risk Risk Management
           %ul.top-level
             =search_result('Risk', 'risks', 'risk')
@@ -338,7 +183,7 @@
         .lhs-nav.recent
           %h2 Recently Viewed
           %ul.top-level
-            %li.governance
+            %li.risk
               %a{ 'href': '#'}
                 %i{ 'class': 'grcicon-policy-color' }
                 User Agreement
