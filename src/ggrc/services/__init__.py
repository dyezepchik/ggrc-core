--- conflicted
+++ resolved
@@ -34,7 +34,6 @@
       service('regulations', models.Regulation),
     service('directive_controls', models.DirectiveControl),
     service('documents', models.Document),
-    service('evidence', models.Evidence),
     service('events', models.Event, ReadOnlyResource),
     service('facilities', models.Facility),
     service('help', models.Help),
@@ -70,10 +69,6 @@
     service('systems_or_processes', models.SystemOrProcess, ReadOnlyResource),
       service('systems', models.System),
       service('processes', models.Process),
-<<<<<<< HEAD
-    service('system_systems', models.SystemSystem),
-=======
->>>>>>> 9d549cfb
     ]
 
   for extension in settings.EXTENSIONS:
