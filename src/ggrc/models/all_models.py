--- conflicted
+++ resolved
@@ -19,7 +19,6 @@
 from .directive import Directive, Regulation, Policy, Contract
 from .directive_control import DirectiveControl
 from .document import Document
-from .evidence import Evidence
 from .facility import Facility
 from .help import Help
 from .market import Market
@@ -51,13 +50,6 @@
 from .section import Section
 from .section_objective import SectionObjective
 from .system import SystemOrProcess, System, Process
-<<<<<<< HEAD
-
-# TODO: Is this used?
-#from .system_section import SystemSection
-from .system_system import SystemSystem
-=======
->>>>>>> 9d549cfb
 
 from .revision import Revision
 from .event import Event
@@ -77,7 +69,6 @@
     Regulation,
   DirectiveControl,
   Document,
-  Evidence,
   Facility,
   Help,
   Market,
@@ -112,10 +103,6 @@
   SystemOrProcess,
     System,
     Process,
-<<<<<<< HEAD
-  SystemSystem,
-=======
->>>>>>> 9d549cfb
   Revision,
   Event,
   ]
