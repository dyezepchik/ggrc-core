--- conflicted
+++ resolved
@@ -9,29 +9,18 @@
 from sqlalchemy.orm import validates
 
 from ggrc import db
-<<<<<<< HEAD
+from ggrc.models import assessment
 from ggrc.models import mixins
-=======
+from ggrc.models import relationship
 from ggrc.models.exceptions import ValidationError
-from ggrc.models.mixins import Base
-from ggrc.models.mixins import Slugged
-from ggrc.models.mixins import Titled
-from ggrc.models import assessment
-from ggrc.models.mixins import CustomAttributable
 from ggrc.models.reflection import AttributeInfo
->>>>>>> 90f7e261
 from ggrc.models.reflection import PublishOnly
-from ggrc.models import relationship
 from ggrc.models.types import JsonType
 
 
-<<<<<<< HEAD
-class AssessmentTemplate(relationship.Relatable, mixins.Titled,
-                         mixins.CustomAttributable, mixins.Slugged, db.Model):
-=======
-class AssessmentTemplate(assessment.AuditRelationship, Slugged, Base,
-                         Relatable, Titled, CustomAttributable, db.Model):
->>>>>>> 90f7e261
+class AssessmentTemplate(assessment.AuditRelationship, mixins.Slugged,
+                         mixins.Base, relationship.Relatable, mixins.Titled,
+                         mixins.CustomAttributable, db.Model):
   """A class representing the assessment template entity.
 
   An Assessment Template is a template that allows users for easier creation of
@@ -137,7 +126,6 @@
   def generate_slug_prefix_for(cls, obj):
     return "TEMPLATE"
 
-<<<<<<< HEAD
   def _clone(self):
     """Clone Assessment Template.
 
@@ -171,7 +159,7 @@
       cad._clone(assessment_template_copy)
 
     return (assessment_template_copy, rel)
-=======
+
   @validates('default_people')
   def validate_default_people(self, key, value):
     """Check that default people lists are not empty.
@@ -197,5 +185,4 @@
             .format(field=mandatory, value=mandatory_value),
         )
 
-    return value
->>>>>>> 90f7e261
+    return value