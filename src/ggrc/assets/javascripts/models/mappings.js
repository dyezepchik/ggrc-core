/*!
    Copyright (C) 2013 Google Inc., authors, and contributors <see AUTHORS file>
    Licensed under http://www.apache.org/licenses/LICENSE-2.0 <see LICENSE file>
    Created By: brad@reciprocitylabs.com
    Maintained By: brad@reciprocitylabs.com
*/

(function (GGRC, can) {

  var Proxy = GGRC.MapperHelpers.Proxy,
    Direct = GGRC.MapperHelpers.Direct,
    Indirect = GGRC.MapperHelpers.Indirect,
    Search = GGRC.MapperHelpers.Search,
    Multi = GGRC.MapperHelpers.Multi,
    TypeFilter = GGRC.MapperHelpers.TypeFilter,
    AttrFilter = GGRC.MapperHelpers.AttrFilter,
    CustomFilter = GGRC.MapperHelpers.CustomFilter,
    Cross = GGRC.MapperHelpers.Cross;
  /*
    class GGRC.Mappings
    represents everything known about how GGRC objects connect to each other.

    a Mappings instance contains the set of known mappings for a module, such as "ggrc_core"
    or "ggrc_gdrive_integration".  The set of all Mappings instances is used throughout the
    system to build widgets, map and unmap objects, etc.

    To configure a new Mappings instance, use the following format :
    { <mixin name or source object type> : {
        _mixins : [ <mixin name>, ... ],
        _canonical : { <option type> : <name of mapping in parent object>, ... }
        <mapping name> : GGRC.Mappings.Proxy(...) | GGRC.Mappings.Direct(...) | GGRC.Mappings.Indirect(...)
                        | GGRC.Mappings.Multi(...) | GGRC.Mappings.TypeFilter(...) | GGRC.Mappings.Cross(...)
                        | GGRC.Mappings.CustomFilter(...),
        ...
      }
    }
  */
  can.Construct("GGRC.Mappings", {
    // Convenience properties for building mappings types.
    Proxy: Proxy,
    Direct: Direct,
    Indirect: Indirect,
    Search: Search,
    Multi: Multi,
    TypeFilter: TypeFilter,
    AttrFilter: AttrFilter,
    CustomFilter: CustomFilter,
    Cross: Cross,
    modules: {},

    /*
      return all mappings from all modules for an object type.
      object - a string representing the object type's shortName

      return: a keyed object of all mappings (instances of GGRC.ListLoaders.BaseListLoader) by mapping name
      Example: GGRC.Mappings.get_mappings_for('Program')
    */
    get_mappings_for: function (object) {
      var mappings = {};
      can.each(this.modules, function (mod, name) {
        if (mod[object]) {
          can.each(mod[object], function (mapping, mapping_name) {
            if (mapping_name === "_canonical")
              return;
            mappings[mapping_name] = mapping;
          });
        }
      });
      return mappings;
    },
    /*
      return the canonical mapping (suitable for joining) between two objects.
      object - the string type (shortName) of the "from" object's class
      option - the string type (shortName) of the "to" object's class

      return: an instance of GGRC.ListLoaders.BaseListLoader (mappings are implemented as ListLoaders)
    */
    get_canonical_mapping: function (object, option) {
      var mapping = null;
      can.each(this.modules, function (mod, name) {
        if (mod._canonical_mappings && mod._canonical_mappings[object] && mod._canonical_mappings[object][option]) {
          mapping = CMS.Models[object].get_mapper(mod._canonical_mappings[object][option]);
          return false;
        }
      });
      return mapping;
    },
    /*
      return the defined name of the canonical mapping between two objects.
      object - the string type (shortName) of the "from" object's class
      option - the string type (shortName) of the "to" object's class

      return: an instance of GGRC.ListLoaders.BaseListLoader (mappings are implemented as ListLoaders)
    */
    get_canonical_mapping_name: function (object, option) {
      var mapping_name = null;
      can.each(this.modules, function (mod, name) {
        if (mod._canonical_mappings && mod._canonical_mappings[object] && mod._canonical_mappings[object][option]) {
          mapping_name = mod._canonical_mappings[object][option];
          return false;
        }
      });
      return mapping_name;
    },
    /*
      return all canonical mappings (suitable for joining) from all modules for an object type.
      object - a string representing the object type's shortName

      return: a keyed object of all mappings (instances of GGRC.ListLoaders.BaseListLoader) by option type
    */
    get_canonical_mappings_for: function (object) {
      var mappings = {};
      can.each(this.modules, function (mod, name) {
        if (mod._canonical_mappings && mod._canonical_mappings[object]) {
          can.each(mod._canonical_mappings[object], function (mapping_name, option) {
            mappings[option] = CMS.Models[object].get_mapper(mapping_name);
          });
        }
      });
      return mappings;
    },
    /*
      return the join model for the canonical mapping between two objects if and only if the canonical mapping is a Proxy.
      model_name_a - the string type (shortName) of the "from" object's class
      model_name_b - the string type (shortName) of the "to" object's class

      return: a string of the shortName of the join model (subclass of can.Model.Join) or null
    */
    join_model_name_for: function (model_name_a, model_name_b) {
      var join_descriptor = this.get_canonical_mapping(model_name_a, model_name_b);
      if (join_descriptor instanceof GGRC.ListLoaders.ProxyListLoader) {
        return join_descriptor.model_name;
      } else {
        return null;
      }
    },
    /*
      make a new instance of the join model for the canonical mapping between two objects
       if and only if the canonical mapping is a Proxy.
      object - the string type (shortName) of the "from" object's class
      option - the string type (shortName) of the "to" object's class
      join_attrs - any other attributes to add to the new instance

      return: an instance of the join model (subclass of can.Model.Join) or null
    */
    make_join_object: function (object, option, join_attrs) {
      var join_model, join_mapping = this.get_canonical_mapping(object.constructor.shortName, option.constructor.shortName),
        object_attrs = {
          id: object.id,
          type: object.constructor.shortName
        },
        option_attrs = {
          id: option.id,
          type: option.constructor.shortName
        };

      if (join_mapping && join_mapping.model_name) {
        join_model = CMS.Models[join_mapping.model_name];
        join_attrs = $.extend({}, join_attrs || {});
        join_attrs[join_mapping.option_attr] = option_attrs;
        join_attrs[join_mapping.object_attr] = object_attrs;

        return new join_model(join_attrs);
      } else {
        return null;
      }
    }
  }, {
    /*
      On init:
      kick off the application of mixins to the mappings and resolve canonical mappings
    */
    init: function (name, opts) {
      var created_mappings, that = this;
      this.constructor.modules[name] = this;
      this._canonical_mappings = {};
      if (this.groups) {
        can.each(this.groups, function (group, name) {
          if (typeof group === "function") {
            that.groups[name] = $.proxy(group, that.groups);
          }
        });
      }
      created_mappings = this.create_mappings(opts);
      can.each(created_mappings, function (mappings, object_type) {
        if (mappings._canonical) {
          if (!that._canonical_mappings[object_type]) {
            that._canonical_mappings[object_type] = {};
          }

          can.each(mappings._canonical || [], function (option_types, mapping_name) {
            if (!can.isArray(option_types)) {
              option_types = [option_types];
            }
            can.each(option_types, function (option_type) {
              that._canonical_mappings[object_type][option_type] = mapping_name;
            });
          });
        }
      });
      $.extend(this, created_mappings);
    },
    // Recursively handle mixins -- this function should not be called directly.
    reify_mixins: function (definition, definitions) {
      var that = this,
        final_definition = {};
      if (definition._mixins) {
        can.each(definition._mixins, function (mixin) {
          if (typeof (mixin) === "string") {
            // If string, recursive lookup
            if (!definitions[mixin])
              console.debug("Undefined mixin: " + mixin, definitions);
            else
              can.extend(true, final_definition, that.reify_mixins(definitions[mixin], definitions));
          } else if (can.isFunction(mixin)) {
            // If function, call with current definition state
            mixin(final_definition);
          } else {
            // Otherwise, assume object and extend
            if (final_definition._canonical && mixin._canonical) {
              mixin = can.extend({}, mixin);
              can.each(mixin._canonical, function (types, mapping) {
                if (final_definition._canonical[mapping]) {
                  if (!can.isArray(final_definition._canonical[mapping])) {
                    final_definition._canonical[mapping] = [final_definition._canonical[mapping]];
                  }
                  final_definition._canonical[mapping] = can.unique(final_definition._canonical[mapping].concat(types));
                } else {
                  final_definition._canonical[mapping] = types;
                }
              });
              final_definition._canonical = can.extend({}, mixin._canonical, final_definition._canonical);
              delete mixin._canonical;
            }
            can.extend(final_definition, mixin);
          }
        });
      }
      can.extend(true, final_definition, definition);
      delete final_definition._mixins;
      return final_definition;
    },

    // create mappings for definitions -- this function should not be called directly/
    create_mappings: function (definitions) {
      var mappings = {};

      can.each(definitions, function (definition, name) {
        // Only output the mappings if it's a model, e.g., uppercase first letter
        if (name[0] === name[0].toUpperCase())
          mappings[name] = this.reify_mixins(definition, definitions);
      }, this);
      return mappings;
    }
  });

  new GGRC.Mappings("ggrc_core", {
    base: {},

    // Governance
    Control: {
      _mixins: ["related_object", "personable", "ownable"],
      related_business_objects: Multi([
        "related_data_assets", "related_facilities", "related_markets",
        "related_org_groups", "related_vendors", "related_processes", "related_products",
        "related_projects", "related_systems"
      ]),
      related_and_able_objects: Multi([
        "objectives", "related_business_objects",
        "people", "programs", "clauses"
      ]),
      audits: Proxy(
        "Audit", "audit", "AuditObject", "auditable", "audit_objects"),
      orphaned_objects: Multi([
        "related_objects", "clauses", "controls", "programs", "objectives", "people"
      ])
    },
    Objective: {
      _mixins: ["related_object", "personable", "ownable"],
      related_and_able_objects: Multi([
        "controls", "objectives", "related_objects", "people",
        "sections", "clauses"
      ]),
      orphaned_objects: Multi([
        "related_objects", "clauses", "contracts", "controls", "objectives", "people", "policies", "programs", "regulations", "sections", "standards"
      ])
    },
    Section: {
      _mixins: ["related_object", "personable", "ownable"],
    },
    Clause: {
      _mixins: ["related_object", "personable", "ownable"],
    },
    personable: {
      _canonical: {
        "people": "Person"
      },
      people: Proxy(
        "Person", "person", "ObjectPerson", "personable", "object_people")
    },
    ownable: {
      owners: Proxy(
        "Person", "person", "ObjectOwner", "ownable", "object_owners")
    },
    documentable: {
      _canonical: {
        "documents": "Document"
      },
      documents: Proxy(
        "Document", "document", "ObjectDocument", "documentable", "object_documents")
    },
    assignable: {
      urls: TypeFilter("related_objects", "Document"),
      info_related_objects: CustomFilter("related_objects", function (related_objects) {
        return !_.includes(["Comment", "Document", "Person"], related_objects.instance.type);
      }),
      comments: TypeFilter("related_objects", "Comment"),
      documents_from_comments: Cross("comments", "documents"),
      urls_from_comments: Cross("comments", "urls"),
      all_documents: Multi(["documents", "documents_from_comments"]),
      all_urls: Multi(["urls", "urls_from_comments"])
    },
    related_object: {
      _canonical: {
        "related_objects_as_source": [
          "DataAsset", "Facility", "Market", "OrgGroup", "Vendor", "Process",
          "Product", "Project", "System", "Regulation", "Policy", "Contract",
          "Standard", "Program", "Issue", "Control", "Section", "Clause",
          "Objective", "Audit", "Assessment", "AssessmentTemplate",
          "AccessGroup", "Request", "Document"
        ]
      },
      related_objects_as_source: Proxy(
        null, "destination", "Relationship", "source", "related_destinations"),
      related_objects_as_destination: Proxy(
        null, "source", "Relationship", "destination", "related_sources"),
      related_objects: Multi(["related_objects_as_source", "related_objects_as_destination"]),
      destinations: Direct("Relationship", "source", "related_destinations"),
      sources: Direct("Relationship", "destination", "related_sources"),
      relationships: Multi(["sources", "destinations"]),
      related_access_groups: TypeFilter("related_objects", "AccessGroup"),
      related_data_assets: TypeFilter("related_objects", "DataAsset"),
      related_facilities: TypeFilter("related_objects", "Facility"),
      related_markets: TypeFilter("related_objects", "Market"),
      related_org_groups: TypeFilter("related_objects", "OrgGroup"),
      related_vendors: TypeFilter("related_objects", "Vendor"),
      related_processes: TypeFilter("related_objects", "Process"),
      related_products: TypeFilter("related_objects", "Product"),
      related_projects: TypeFilter("related_objects", "Project"),
      related_systems: TypeFilter("related_objects", "System"),
      related_issues: TypeFilter("related_objects", "Issue"),
      related_audits: TypeFilter("related_objects", "Audit"),
      related_controls: TypeFilter("related_objects", "Control"),
      related_assessments: TypeFilter("related_objects", "Assessment"),
      related_requests: TypeFilter("related_objects", "Request"),
      regulations: TypeFilter("related_objects", "Regulation"),
      contracts: TypeFilter("related_objects", "Contract"),
      policies: TypeFilter("related_objects", "Policy"),
      standards: TypeFilter("related_objects", "Standard"),
      programs: TypeFilter("related_objects", "Program"),
      controls: TypeFilter("related_objects", "Control"),
      sections: TypeFilter("related_objects", "Section"),
      clauses: TypeFilter("related_objects", "Clause"),
      objectives: TypeFilter("related_objects", "Objective"),
      related_documentation_responses: TypeFilter("related_objects", "DocumentationResponse"),
      related_interview_responses: TypeFilter("related_objects", "InterviewResponse"),
      related_population_sample_responses: TypeFilter("related_objects", "PopulationSampleResponse"),
      related_responses: Multi(["related_documentation_responses", "related_interview_responses", "related_population_sample_responses"]),
      related_requests_via_related_responses: Cross("related_responses", "_request"),
      related_audits_via_related_responses: Cross("related_responses", "audit_via_request")
    },
    // Program
    Program: {
      _mixins: [
        "related_object", "personable"
      ],
      _canonical: {
        "audits": "Audit",
        "context": "Context"
      },
      related_issues: TypeFilter("related_objects", "Issue"),
      audits: Direct("Audit", "program", "audits"),
      related_people_via_audits: TypeFilter("related_objects_via_audits", "Person"),
      authorizations_via_audits: Cross("audits", "authorizations"),
      context: Direct("Context", "related_object", "context"),
      contexts_via_audits: Cross("audits", "context"),
      program_authorized_people: Cross("context", "authorized_people"),
      program_authorizations: Cross("context", "user_roles"),
      authorization_contexts: Multi(["context", "contexts_via_audits"]),
      authorizations_via_contexts: Cross("authorization_contexts", "user_roles"),
      authorizations: Cross("authorization_contexts", "user_roles"),
      authorized_people: Cross("authorization_contexts", "authorized_people"),
      mapped_and_or_authorized_people: Multi([
        "people", "authorized_people"
      ]),
      owner_authorizations: CustomFilter("program_authorizations", function (auth_binding) {
        return new RefreshQueue().enqueue(auth_binding.instance.role.reify()).trigger().then(function (roles) {
          return roles[0].name === "ProgramOwner";
        });
      }),
      program_owners: Cross("owner_authorizations", "person"),
      owners_via_object_owners: Proxy(
        "Person", "person", "ObjectOwner", "ownable", "object_owners"),
      owners: Multi(["program_owners", "owners_via_object_owners"]),
      orphaned_objects: Multi([
        "related_objects", "people"
      ])
    },
    directive_object: {
      _mixins: [
        "related_object", "personable", "ownable"
      ],
      orphaned_objects: Multi([
        "people", "controls", "objectives", "related_objects"
      ])
    },

    // Directives
    Regulation: {
      _mixins: ["directive_object"]
    },
    Contract: {
      _mixins: ["directive_object"]
    },
    Standard: {
      _mixins: ["directive_object"]
    },
    Policy: {
      _mixins: ["directive_object"]
    },

    // Business objects
    business_object: {
      _mixins: [
        "related_object", "personable",
        "ownable"
      ],
      orphaned_objects: Multi([
        "related_objects", "people", "controls", "objectives", "sections", "clauses"
      ])
    },
    AccessGroup: {
      _mixins: ["business_object"]
    },
    DataAsset: {
      _mixins: ["business_object"]
    },
    Facility: {
      _mixins: ["business_object"]
    },
    Market: {
      _mixins: ["business_object"]
    },
    OrgGroup: {
      _mixins: ["business_object"]
    },
    Vendor: {
      _mixins: ["business_object"]
    },
    Product: {
      _mixins: ["business_object"]
    },
    Project: {
      _mixins: ["business_object"]
    },
    System: {
      _mixins: ["business_object"]
    },
    Process: {
      _mixins: ["business_object"]
    },
    Person: {
      _canonical: {
        "related_objects": [
          "Program", "Regulation", "Contract", "Policy", "Standard",
          "AccessGroup", "Objective", "Control", "Section", "Clause",
          "DataAsset", "Facility", "Market", "OrgGroup", "Vendor", "Process",
          "Product", "Project", "System", "Issue",
          "Request"
        ],
        "authorizations": "UserRole"
      },
      owned_programs: Indirect("Program", "contact"),
      owned_regulations: Indirect("Regulation", "contact"),
      owned_contracts: Indirect("Contract", "contact"),
      owned_policies: Indirect("Policy", "contact"),
      owned_standards: Indirect("Standard", "contact"),
      owned_objectives: Indirect("Objective", "contact"),
      owned_controls: Indirect("Control", "contact"),
      owned_sections: Indirect("Section", "contact"),
      owned_clauses: Indirect("Clause", "contact"),
      owned_access_groups: Indirect("AccessGroup", "contact"),
      owned_data_assets: Indirect("DataAsset", "contact"),
      owned_facilities: Indirect("Facility", "contact"),
      owned_markets: Indirect("Market", "contact"),
      owned_org_groups: Indirect("OrgGroup", "contact"),
      owned_vendors: Indirect("Vendor", "contact"),
      owned_processes: Indirect("Process", "contact"),
      owned_products: Indirect("Product", "contact"),
      owned_projects: Indirect("Project", "contact"),
      owned_systems: Indirect("System", "contact"),
      related_objects: Proxy(
        null, "personable", "ObjectPerson", "person", "object_people"),
      related_programs: TypeFilter("related_objects", "Program"),
      related_regulations: TypeFilter("related_objects", "Regulation"),
      related_contracts: TypeFilter("related_objects", "Contract"),
      related_policies: TypeFilter("related_objects", "Policy"),
      related_standards: TypeFilter("related_objects", "Standard"),
      related_objectives: TypeFilter("related_objects", "Objective"),
      related_controls: TypeFilter("related_objects", "Control"),
      related_sections: TypeFilter("related_objects", "Section"),
      related_clauses: TypeFilter("related_objects", "Clause"),
      related_access_groups: TypeFilter("related_objects", "AccessGroup"),
      related_data_assets: TypeFilter("related_objects", "DataAsset"),
      related_facilities: TypeFilter("related_objects", "Facility"),
      related_markets: TypeFilter("related_objects", "Market"),
      related_org_groups: TypeFilter("related_objects", "OrgGroup"),
      related_vendors: TypeFilter("related_objects", "Vendor"),
      related_processes: TypeFilter("related_objects", "Process"),
      related_products: TypeFilter("related_objects", "Product"),
      related_projects: TypeFilter("related_objects", "Project"),
      related_systems: TypeFilter("related_objects", "System"),
      related_issues: TypeFilter("related_objects", "Issue"),
      authorizations: Direct("UserRole", "person", "user_roles"),
      programs_via_authorizations: Cross("authorizations", "program_via_context"),
      extended_related_programs: Multi(["related_programs", "owned_programs", "programs_via_authorizations"]),
      extended_related_regulations: Multi(["related_regulations", "owned_regulations"]),
      extended_related_contracts: Multi(["related_contracts", "owned_contracts"]),
      extended_related_policies: Multi(["related_policies", "owned_policies"]),
      extended_related_objectives: Multi(["related_objectives", "owned_objectives"]),
      extended_related_controls: Multi(["related_controls", "owned_controls"]),
      extended_related_sections: Multi(["related_sections", "owned_sections"]),
      extended_related_clauses: Multi(["related_clauses", "owned_clauses"]),
      extended_related_data_assets: Multi(["related_data_assets", "owned_data_assets"]),
      extended_related_facilities: Multi(["related_facilities", "owned_facilities"]),
      extended_related_markets: Multi(["related_markets", "owned_markets"]),
      extended_related_org_groups: Multi(["related_org_groups", "owned_org_groups"]),
      extended_related_vendors: Multi(["related_vendors", "owned_vendors"]),
      extended_related_processes: Multi(["related_processes", "owned_processes"]),
      extended_related_products: Multi(["related_products", "owned_products"]),
      extended_related_projects: Multi(["related_projects", "owned_projects"]),
      extended_related_systems: Multi(["related_systems", "owned_systems"]),
      related_objects_via_search: Search(function (binding) {
        var types = [
          "Program", "Regulation", "Contract", "Policy", "Standard",
          "Section", "Clause", "Objective", "Control", "AccessGroup",
          "System", "Process", "DataAsset", "Product", "Project", "Facility",
          "Market", "OrgGroup", "Vendor", "Audit", "Issue", "Assessment",
          "Request" //, "Response"
        ];

        //checkfor window.location
        if (/^\/objectBrowser\/?$/.test(window.location.pathname)) {
          return GGRC.Models.Search.search_for_types("", types, {})
            .pipe(function (mappings) {
              return mappings.entries;
            });
        }
        return GGRC.Models.Search.search_for_types(
          "", types, {
            contact_id: binding.instance.id
          }).pipe(function (mappings) {
            return mappings.entries;
          });
      }, "Program,Regulation,Contract,Policy,Standard,Section,Clause,Objective,Control,System,Process,DataAsset,AccessGroup,Product,Project,Facility,Market,OrgGroup,Vendor,Audit,Assessment,Request"),
      extended_related_programs_via_search: TypeFilter("related_objects_via_search", "Program"),
      extended_related_regulations_via_search: TypeFilter("related_objects_via_search", "Regulation"),
      extended_related_contracts_via_search: TypeFilter("related_objects_via_search", "Contract"),
      extended_related_policies_via_search: TypeFilter("related_objects_via_search", "Policy"),
      extended_related_standards_via_search: TypeFilter("related_objects_via_search", "Standard"),
      extended_related_objectives_via_search: TypeFilter("related_objects_via_search", "Objective"),
      extended_related_controls_via_search: TypeFilter("related_objects_via_search", "Control"),
      extended_related_sections_via_search: TypeFilter("related_objects_via_search", "Section"),
      extended_related_clauses_via_search: TypeFilter("related_objects_via_search", "Clause"),
      extended_related_access_groups_via_search: TypeFilter("related_objects_via_search", "AccessGroup"),
      extended_related_data_assets_via_search: TypeFilter("related_objects_via_search", "DataAsset"),
      extended_related_facilities_via_search: TypeFilter("related_objects_via_search", "Facility"),
      extended_related_markets_via_search: TypeFilter("related_objects_via_search", "Market"),
      extended_related_org_groups_via_search: TypeFilter("related_objects_via_search", "OrgGroup"),
      extended_related_vendors_via_search: TypeFilter("related_objects_via_search", "Vendor"),
      extended_related_processes_via_search: TypeFilter("related_objects_via_search", "Process"),
      extended_related_products_via_search: TypeFilter("related_objects_via_search", "Product"),
      extended_related_projects_via_search: TypeFilter("related_objects_via_search", "Project"),
      extended_related_systems_via_search: TypeFilter("related_objects_via_search", "System"),
      extended_related_audits_via_search: TypeFilter("related_objects_via_search", "Audit"),
      extended_related_issues_via_search: TypeFilter("related_objects_via_search", "Issue"),
      extended_related_assessment_via_search: TypeFilter("related_objects_via_search", "Assessment"),
      extended_related_request_via_search: TypeFilter("related_objects_via_search", "Request"),
      open_audit_requests: CustomFilter('extended_related_request_via_search', function (result) {
        return result.instance.status !== 'Accepted';
      }),
      all_audit_requests: Search(function (binding) {
        return CMS.Models.Request.findAll({});
      }),
      all_open_audit_requests: CustomFilter('all_audit_requests', function (result) {
        return result.instance.status !== 'Accepted';
      })
    },
    Context: {
      _canonical: {
        "user_roles": "UserRole",
        "authorized_people": "Person"
      },
      user_roles: Direct("UserRole", "context", "user_roles"),
      authorized_people: Proxy("Person", "person", "UserRole", "context", "user_roles")
    },
    UserRole: {
      // FIXME: These should not need to be `Indirect` --
      //   `context.related_object` *should* point to the right object.
      program_via_context: Indirect("Program", "context"),
      audit_via_context: Indirect("Audit", "context"),
      person: Direct("Person", "user_roles", "person"),
      role: Direct("Role", "user_roles", "role")
    },
    Audit: {
      _canonical: {
        requests: 'Request',
        _program: 'Program',
        context: 'Context',
        related_objects_as_source: ['Assessment', 'AssessmentTemplate', 'Issue']
      },
      requests: Direct("Request", "audit", "requests"),
      active_requests: CustomFilter('requests', function (result) {
        return result.instance.status !== 'Accepted';
      }),
      history: CustomFilter('requests', function (result) {
        return result.instance.status === 'Accepted';
      }),
      _program: Direct('Program', 'audits', 'program'),
      program_controls: Cross('_program', 'controls'),
      program_requests: Cross('_program', 'related_requests'),
      program_issues: Cross('_program', 'related_issues'),
      program_assessments: Cross('_program', 'related_assessments'),
      objects: Proxy(null, 'auditable', 'AuditObject', 'audit', 'audit_objects'),
      objectives: TypeFilter('objects', 'Objective'),
      objectives_via_program: Cross('_program', 'objectives'),
      responses_via_requests: Cross('requests', 'related_objects'),
      related_objects_via_requests: Multi(['requests', 'responses_via_requests']),
      context: Direct('Context', 'related_object', 'context'),
      authorizations: Cross('context', 'user_roles'),
      authorized_program_people: Cross('_program', 'authorized_people'),
      authorized_audit_people: Cross('authorizations', 'person'),
      authorized_people: Multi(['authorized_audit_people', 'authorized_program_people']),
      auditor_authorizations: CustomFilter('authorizations', function (result) {
        return new RefreshQueue().enqueue(result.instance.role.reify()).trigger().then(function (roles) {
          return roles[0].name === 'Auditor';
        });
      }),
      auditors: Cross("auditor_authorizations", "person"),
      related_owned_objects: CustomFilter("related_objects_via_requests", function (result) {
        var person = GGRC.page_instance() instanceof CMS.Models.Person && GGRC.page_instance();
        return !person || (result.instance.attr("contact") && result.instance.contact.id === person.id) || (result.instance.attr("assignee") && result.instance.assignee.id === person.id) || (result.instance.attr("requestor") && result.instance.requestor.id === person.id);
      }),
      related_owned_requests: TypeFilter("related_owned_objects", "Request"),
      related_owned_documentation_responses: TypeFilter("related_owned_objects", "DocumentationResponse"),
      related_owned_interview_responses: TypeFilter("related_owned_objects", "InterviewResponse"),
      related_owned_population_sample_responses: TypeFilter("related_owned_objects", "PopulationSampleResponse"),
      related_owned_responses: Multi(["related_owned_documentation_responses", "related_owned_interview_responses", "related_owned_population_sample_responses"]),
      related_mapped_objects: CustomFilter("related_objects_via_requests", function (result) {
        var page_instance = GGRC.page_instance(),
          instance = result.instance,
          is_mapped = function (responses) {
            var i, j, response, relationships, relationship;
            for (i = 0; response = responses[i]; i++) {
              //  FIXME: This avoids script errors due to stubs, but causes
              //    incorrect results.  `CustomFilter.filter_fn` should be
              //    refactored to return a deferred, and then this function
              //    should be cleaned up.
              if (!('related_sources' in response)) continue;
              relationships = new can.Observe.List().concat(response.related_sources.reify(), response.related_destinations.reify());
              for (j = 0; relationship = relationships[j]; j++) {
                if (relationship.source && relationship.source.reify && relationship.source.reify() === page_instance || relationship.destination && relationship.destination.reify() === page_instance) {
                  return true;
                }
              }
            }
            return false;
          };

        if (instance instanceof CMS.Models.Request && instance.responses)
          return is_mapped(instance.responses.reify());
        else if (instance instanceof CMS.Models.Response)
          return is_mapped([instance]);
        else
          return false;
      }),
      //related_mapped_requests: TypeFilter("related_mapped_objects", "Request"),
      related_requests: TypeFilter("related_objects_via_relationship", "Request"),
      related_mapped_documentation_responses: TypeFilter("related_mapped_objects", "DocumentationResponse"),
      related_mapped_interview_responses: TypeFilter("related_mapped_objects", "InterviewResponse"),
      related_mapped_population_sample_responses: TypeFilter("related_mapped_objects", "PopulationSampleResponse"),
      related_mapped_responses: Multi(["related_mapped_documentation_responses", "related_mapped_interview_responses", "related_mapped_population_sample_responses"]),
      extended_related_objects: Cross("requests", "extended_related_objects"),
      related_objects_as_source: Proxy(
        null, "destination", "Relationship", "source", "related_destinations"),
      related_objects_as_destination: Proxy(
        null, "source", "Relationship", "destination", "related_sources"),
      related_objects: Multi(["related_objects_as_source", "related_objects_as_destination"]),
      related_assessments: TypeFilter("related_objects", "Assessment"),
      related_assessment_templates: TypeFilter(
        'related_objects', 'AssessmentTemplate'),
      related_issues: TypeFilter('related_objects', 'Issue'),
      regulations: TypeFilter('related_objects', 'Regulation'),
      policies: TypeFilter('related_objects', 'Policy'),
      standards: TypeFilter('related_objects', 'Standard'),
      contracts: TypeFilter('related_objects', 'Contract'),
      sections: TypeFilter('related_objects', 'Section'),
      clauses: TypeFilter('related_objects', 'Clause'),
      objectives: TypeFilter('related_objects', 'Objective'),
      controls: TypeFilter('related_objects', 'Control')
    },
    Assessment: {
      _mixins: [
<<<<<<< HEAD
        'related_object', 'personable', 'ownable', 'documentable'
      ],
      audits: TypeFilter('related_objects', 'Audit'),
      related_controls: TypeFilter('related_objects', 'Control'),
      related_regulations: TypeFilter('related_objects', 'Regulation'),
      related_creators: AttrFilter('related_objects', 'AssigneeType', 'Creator', 'Person'),
      related_assessors: AttrFilter('related_objects', 'AssigneeType', 'Assessor', 'Person'),
      related_verifiers: AttrFilter('related_objects', 'AssigneeType', 'Verifier', 'Person'),
      comments: TypeFilter('related_objects', 'Comment'),
      info_related_objects: CustomFilter('related_objects', function (relatedObjects) {
        return !_.includes(['Comment', 'Document', 'Person'], relatedObjects.instance.type);
      }),
      people: AttrFilter('related_objects', 'AssigneeType', null, 'Person')
=======
        "related_object", "personable", "ownable", "documentable", "assignable"
      ],
      related_creators: AttrFilter("related_objects", "AssigneeType", "Creator", "Person"),
      related_assessors: AttrFilter("related_objects", "AssigneeType", "Assessor", "Person"),
      related_verifiers: AttrFilter("related_objects", "AssigneeType", "Verifier", "Person"),
      people: AttrFilter("related_objects", "AssigneeType", null, "Person")
>>>>>>> a721d226
    },
    AssessmentTemplate: {
      _mixins: ['related_object']
    },
    Issue: {
      _mixins: [
        'related_object', 'personable', 'ownable'
      ]
    },
    Request: {
<<<<<<< HEAD
      _mixins: ['related_object', 'personable', 'ownable', 'business_object', 'documentable'],
      business_objects: Multi(['related_objects', 'controls', 'documents', 'people', 'sections', 'clauses']),
      audits: Direct('Audit', 'requests', 'audit'),
      urls: TypeFilter('related_objects', 'Document'),
      related_controls: TypeFilter('related_objects', 'Control'),
      related_regulations: TypeFilter('related_objects', 'Regulation'),
      related_assignees: AttrFilter('related_objects', 'AssigneeType', 'Assignee', 'Person'),
      related_requesters: AttrFilter('related_objects', 'AssigneeType', 'Requester', 'Person'),
      related_verifiers: AttrFilter('related_objects', 'AssigneeType', 'Verifier', 'Person'),
      people: AttrFilter('related_objects', 'AssigneeType', null, 'Person'),
      info_related_objects: CustomFilter('related_objects', function (relatedObjects) {
        return !_.includes(['Comment', 'Document', 'Person'], relatedObjects.instance.type);
      }),
      comments: TypeFilter('related_objects', 'Comment'),
      documents_from_comments: Cross('comments', 'documents'),
      urls_from_comments: Cross('comments', 'urls'),
      all_documents: Multi(['documents', 'documents_from_comments']),
      all_urls: Multi(['urls', 'urls_from_comments']),
      revision_history: Direct('Revision', 'resource', 'revisions'),
=======
      _mixins: ["related_object", "personable", "ownable", "business_object", "documentable", "assignable"],
      business_objects: Multi(["related_objects", "controls", "documents", "people", "sections", "clauses"]),
      audits: Direct("Audit", "requests", "audit"),
      related_assignees: AttrFilter("related_objects", "AssigneeType", "Assignee", "Person"),
      related_requesters: AttrFilter("related_objects", "AssigneeType", "Requester", "Person"),
      related_verifiers: AttrFilter("related_objects", "AssigneeType", "Verifier", "Person"),
      people: AttrFilter("related_objects", "AssigneeType", null, "Person"),
>>>>>>> a721d226
      related_objects_via_search: Search(function (binding) {
        var types = [
          'Program', 'Regulation', 'Contract', 'Policy', 'Standard',
          'Section', 'Clause', 'Objective', 'Control', 'AccessGroup',
          'System', 'Process', 'DataAsset', 'Product', 'Project', 'Facility',
          'Market', 'OrgGroup', 'Vendor', 'Audit', 'Issue', 'Assessment',
          'Request'
        ];

        //checkfor window.location
        if (/^\/objectBrowser\/?$/.test(window.location.pathname)) {
          return GGRC.Models.Search.search_for_types("", types, {})
              .pipe(function (mappings) {
                return mappings.entries;
              });
        }
        return GGRC.Models.Search.search_for_types(
            "", types, {
              contact_id: binding.instance.id
            }).pipe(function (mappings) {
              return mappings.entries;
            });
      }, "Program,Regulation,Contract,Policy,Standard,Section,Clause,Objective,Control,System,Process,DataAsset,AccessGroup,Product,Project,Facility,Market,OrgGroup,Vendor,Audit,Assessment,Request"),
            //, responses : Multi(["documentation_responses", "interview_responses", "population_sample_responses"])
    },
    Comment: {
      _mixins: ["related_object", "documentable"],
      urls: TypeFilter("related_objects", "Document"),
      documents_and_urls: Multi(["documents", "urls"])
    },
    response: {
      _mixins: ["business_object", "documentable"],
      _request: Direct("Request", "responses", "request"),
      audit_via_request: Cross("_request", "_audit")
    },
    Response: {
      _mixins: ["response"]
    },
    DocumentationResponse: {
      _mixins: ["response"],
      business_objects: Multi(["related_objects", "controls", "objectives", "people", "sections", "clauses"])
    },
    InterviewResponse: {
      _canonical: {
        "meetings": "Meeting"
      },
      _mixins: ["response"],
      meetings: Direct("Meeting", "response", "meetings"),
      business_objects: Multi(["related_objects", "controls", "documents", "people", "sections", "clauses"])
    },
    PopulationSampleResponse: {
      _canonical: {
        "population_samples": "PopulationSample"
      },
      _mixins: ["response"],
      business_objects: Multi(["related_objects", "controls", "people", "documents", "sections", "clauses"]),
      population_samples: Direct("PopulationSample", "response", "population_samples")
    },
    Meeting: {
      _mixins: ["personable"]
    },
    MultitypeSearch: {
      _mixins: ['directive_object'],
      _canonical: {
        'audits': 'Audit',
        'workflows': 'Workflow'
      },
      audits: Proxy(
        "Audit", "audit", "MultitypeSearchJoin"),
      workflows: Proxy(
        "Workflow", "workflow", "MultitypeSearchJoin"),
      sections: Proxy(
        "Section", "section", "MultitypeSearchJoin"),
    },
    AuditObject: {
      _auditable: Direct(null, null, "auditable")
    },
    // Used by Custom Attributes widget
    CustomAttributable: {
      custom_attribute_definitions: Search(function (binding) {
        return CMS.Models.CustomAttributeDefinition.findAll({
          definition_type: binding.instance.root_object,
          definition_id: null
        });
      }, 'CustomAttributeDefinition')
    }
  });
})(GGRC, can);<|MERGE_RESOLUTION|>--- conflicted
+++ resolved
@@ -711,8 +711,7 @@
     },
     Assessment: {
       _mixins: [
-<<<<<<< HEAD
-        'related_object', 'personable', 'ownable', 'documentable'
+        'related_object', 'personable', 'ownable', 'documentable', 'assignable'
       ],
       audits: TypeFilter('related_objects', 'Audit'),
       related_controls: TypeFilter('related_objects', 'Control'),
@@ -720,19 +719,7 @@
       related_creators: AttrFilter('related_objects', 'AssigneeType', 'Creator', 'Person'),
       related_assessors: AttrFilter('related_objects', 'AssigneeType', 'Assessor', 'Person'),
       related_verifiers: AttrFilter('related_objects', 'AssigneeType', 'Verifier', 'Person'),
-      comments: TypeFilter('related_objects', 'Comment'),
-      info_related_objects: CustomFilter('related_objects', function (relatedObjects) {
-        return !_.includes(['Comment', 'Document', 'Person'], relatedObjects.instance.type);
-      }),
       people: AttrFilter('related_objects', 'AssigneeType', null, 'Person')
-=======
-        "related_object", "personable", "ownable", "documentable", "assignable"
-      ],
-      related_creators: AttrFilter("related_objects", "AssigneeType", "Creator", "Person"),
-      related_assessors: AttrFilter("related_objects", "AssigneeType", "Assessor", "Person"),
-      related_verifiers: AttrFilter("related_objects", "AssigneeType", "Verifier", "Person"),
-      people: AttrFilter("related_objects", "AssigneeType", null, "Person")
->>>>>>> a721d226
     },
     AssessmentTemplate: {
       _mixins: ['related_object']
@@ -743,35 +730,15 @@
       ]
     },
     Request: {
-<<<<<<< HEAD
-      _mixins: ['related_object', 'personable', 'ownable', 'business_object', 'documentable'],
+      _mixins: ['related_object', 'personable', 'ownable', 'business_object', 'documentable', 'assignable'],
       business_objects: Multi(['related_objects', 'controls', 'documents', 'people', 'sections', 'clauses']),
       audits: Direct('Audit', 'requests', 'audit'),
-      urls: TypeFilter('related_objects', 'Document'),
       related_controls: TypeFilter('related_objects', 'Control'),
       related_regulations: TypeFilter('related_objects', 'Regulation'),
       related_assignees: AttrFilter('related_objects', 'AssigneeType', 'Assignee', 'Person'),
       related_requesters: AttrFilter('related_objects', 'AssigneeType', 'Requester', 'Person'),
       related_verifiers: AttrFilter('related_objects', 'AssigneeType', 'Verifier', 'Person'),
       people: AttrFilter('related_objects', 'AssigneeType', null, 'Person'),
-      info_related_objects: CustomFilter('related_objects', function (relatedObjects) {
-        return !_.includes(['Comment', 'Document', 'Person'], relatedObjects.instance.type);
-      }),
-      comments: TypeFilter('related_objects', 'Comment'),
-      documents_from_comments: Cross('comments', 'documents'),
-      urls_from_comments: Cross('comments', 'urls'),
-      all_documents: Multi(['documents', 'documents_from_comments']),
-      all_urls: Multi(['urls', 'urls_from_comments']),
-      revision_history: Direct('Revision', 'resource', 'revisions'),
-=======
-      _mixins: ["related_object", "personable", "ownable", "business_object", "documentable", "assignable"],
-      business_objects: Multi(["related_objects", "controls", "documents", "people", "sections", "clauses"]),
-      audits: Direct("Audit", "requests", "audit"),
-      related_assignees: AttrFilter("related_objects", "AssigneeType", "Assignee", "Person"),
-      related_requesters: AttrFilter("related_objects", "AssigneeType", "Requester", "Person"),
-      related_verifiers: AttrFilter("related_objects", "AssigneeType", "Verifier", "Person"),
-      people: AttrFilter("related_objects", "AssigneeType", null, "Person"),
->>>>>>> a721d226
       related_objects_via_search: Search(function (binding) {
         var types = [
           'Program', 'Regulation', 'Contract', 'Policy', 'Standard',
