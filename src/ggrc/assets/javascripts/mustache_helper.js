/*!
    Copyright (C) 2013 Google Inc., authors, and contributors <see AUTHORS file>
    Licensed under http://www.apache.org/licenses/LICENSE-2.0 <see LICENSE file>
    Created By: brad@reciprocitylabs.com
    Maintained By: brad@reciprocitylabs.com
*/

(function(namespace, $, can) {

//chrome likes to cache AJAX requests for Mustaches.
var mustache_urls = {};
$.ajaxPrefilter(function( options, originalOptions, jqXHR ) {
  if ( /\.mustache$/.test(options.url) ) {
    if(mustache_urls[options.url]) {
      options.url = mustache_urls[options.url];
    } else {
      mustache_urls[options.url] = options.url += "?r=" + Math.random();
    }
  }
});

function get_template_path(url) {
  var match;
  match = url.match(/\/static\/mustache\/(.*)\.mustache/);
  return match && match[1];
}

// Check if the template is available in "GGRC.Templates", and if so,
//   short-circuit the request.
$.ajaxTransport("text", function(options, _originalOptions, _jqXHR) {
  var template_path = get_template_path(options.url),
      template = template_path && GGRC.Templates[template_path];

  if (template) {
    return {
      send: function(headers, completeCallback) {
        function done() {
          if (template)
            completeCallback(200, "success", { text: template });
        }
        if (options.async)
          setTimeout(done, 0);
        else
          done();
      },

      abort: function() {
        template = null;
      }
    }
  }
});

  Mustache.registerHelper("join", function() {
    var prop, context = this, ret, options = arguments[arguments.length - 1];

    switch(arguments.length) {
      case 1:
        break;
      case 2:
        typeof arguments[0] === 'string' ? prop = arguments[0] : context = arguments[0];
        break;
      default:
        prop = arguments[0];
        context = arguments[1];
    }
    if(!context) {
      ret =  "";
    } else if(context.length) {
      ret = $(context).map(function() { return prop ? (can.getObject(prop, this) || "").toString() : this.toString(); }).get().join(", ");
    } else {
      ret = prop ? (can.getObject(prop, context) || "").toString() : context.toString();
    }
    return ret;
  });

  var quickHash = function(str, seed) {
    var bitval = seed || 1;
    str = str || "";
    for(var i = 0; i < str.length; i++)
    {
      bitval *= str.charCodeAt(i);
      bitval = Math.pow(bitval, 7);
      bitval %= Math.pow(7, 37);
    }
    return bitval;
  }


  var getParentNode = function (el, defaultParentNode) {
    return defaultParentNode && el.parentNode.nodeType === 11 ? defaultParentNode : el.parentNode;
  }


    function isExtendedFalsy(obj) {
      return !obj 
        || (typeof obj === "object" && can.isEmptyObject(obj))
        || (obj.length != null && obj.length == 0) 
        || (obj.serialize && can.isEmptyObject(obj.serialize()));
    }

    function preprocessClassString(str) {
      var ret = []
      , src = str.split(" ");

      for(var i = 0; i < src.length; i++) {
        var expr = src[i].trim();
        if(expr.charAt(0) === "=") {
          ret.push({ attr : src[i].trim().substr(1) });
        } else if(expr.indexOf(":") > -1) {
          var spl = expr.split(":");
          var arr = [];
          for(var j = 0; j < spl.length - 1; j ++) {
            var inverse = spl[j].trim()[0] === "!"
            , attr_name = spl[j].trim().substr(inverse ? 1 : 0)
            
            arr.push({attr : attr_name, inverse : inverse});
          }
          arr.value = spl[spl.length - 1];
          ret.push(arr);
        } else {
          ret.push(expr);
        }
      }
      return ret;
    }

    function buildClassString(arr, context) {
      var ret = [];
      for(var i = 0; i < arr.length; i++) {
        if(typeof arr[i] === "string") {
          ret.push(arr[i]);
        } else if(typeof arr[i] === "object" && arr[i].attr) {
          ret.push(can.getObject(arr[i].attr, context));
        } else if(can.isArray(arr[i]) && arr[i].value) {
          var p = true;
          for(var j = 0; j < arr[i].length; j ++) {
            var attr = can.getObject(arr[i][j].attr, context);
            if(arr[i][j].inverse ? !isExtendedFalsy(attr) : isExtendedFalsy(attr)) {
              p = false;
              break;
            }
          }
          if(p) {
            ret.push(arr[i].value);
          }
        } else {
          throw "Unsupported class building expression: " + JSON.stringify(arr[i]);
        }
      }

      return ret.join(" ");
    }

  /**
  * helper withclass
  * puts a class string on the element, includes live binding:
  * usage:
  * {{#withclass 'class strings'}}<element>...</element>{{/withclass}}
  * {{{withclass 'class strings'}}} to apply to the parent element a la XSLT <xsl:attribute>. Note the triple braces!
  * Tokens usable in class strings:
  *  =attribute : add the value of the attribute as a class
  *  attribute:value : if attribute is truthy, add value to the classes
  *  !attribute:value : if attribute is falsy, add value
  *  attr1:!attr2:value : if attr1 is truthy and attr2 is falsy, add value
  *  plainstring : use this class literally
    *  
  */
  Mustache.registerHelper("withclass", function() {
    var options = arguments[arguments.length - 1]
    , exprs = preprocessClassString(arguments[0])
    , that = this.___st4ck ? this[this.length-1] : this
    , hash = quickHash(arguments[0], quickHash(that._cid)).toString(36)
    //, content = options.fn(this).trim()
    //, index = content.indexOf("<") + 1

    // while(content[index] != " ") {
    //   index++;
    // }
    function classbinding(el, ev, newVal, oldVal) {
      $(el).attr("class", buildClassString(exprs, this));
    }


    function hookupfunc(el, parent, view_id) {
      var content = options.fn(that);

      if(content) {
        var frag = can.view.frag(content, parent);
        var $newel = $(frag.querySelector("*"));
        el.parentNode ? el.parentNode.replaceChild($newel[0], el) : $(parent).append($newel);
        el = $newel[0];
      } else {
        //we are inside the element we want to add attrs to.
        var p = el.parentNode
        p.removeChild(el)
        el = p;
      }
      for(var i = 0; i < exprs.length; i ++) {
        var expr = exprs[i];
        if(typeof expr === "object" && expr.attr && that.bind) {
          that.bind(expr.attr + "." + hash, $.proxy(classbinding, that, el));
        } else if(can.isArray(expr) && expr.value && that.bind) {
          can.each(expr, function(attr_expr) {
            var attr_token = attr_expr.attr;
            that.bind(attr_token + "." + hash, $.proxy(classbinding, that, el));
          });
        }
      }
      classbinding.call(that, el);
      
    }
    return "<div" 
    + can.view.hook(hookupfunc)
    + " data-replace='true'/>";
  });

  /**
    Add a live bound attribute to an element, avoiding buggy CanJS attribute interpolations.
    Usage:
    {{#withattr attrname attrvalue attrname attrvalue...}}<element/>{{/withattr}} to apply to the child element
    {{{withattr attrname attrvalue attrname attrvalue...}}} to apply to the parent element a la XSLT <xsl:attribute>. Note the triple braces!
    attrvalue can take mustache tokens, but they should be backslash escaped.
  */
  Mustache.registerHelper("withattr", function() {
    var args = can.makeArray(arguments).slice(0, arguments.length - 1)
    , options = arguments[arguments.length - 1]
    , attribs = []
    , that = this.___st4ck ? this[this.length-1] : this
    , data = can.extend({}, that)
    , hash = quickHash(args.join("-"), quickHash(that._cid)).toString(36)
    , attr_count = 0;

    var hook = can.view.hook(function(el, parent, view_id) {
      var content = options.fn(that);

      if(content) {
        var frag = can.view.frag(content, parent);
        var $newel = $(frag.querySelector("*"));
        var newel = $newel[0];

        el.parentNode ? el.parentNode.replaceChild(newel, el) : $(parent).append($newel);
        el = newel;
      } else {
        //we are inside the element we want to add attrs to.
        var p = el.parentNode;
        p.removeChild(el);
        el = p;
      }

      function sub_all(el, ev, newVal, oldVal) {
        var $el = $(el);
        can.each(attribs, function(attrib) {
          $el.attr(attrib.name, $("<div>").html(can.view.render(attrib.value, data)).html());
        });
      }

      for(var i = 0; i < args.length - 1; i += 2) {
        var attr_name = args[i];
        var attr_tmpl = args[i + 1];
        //set up bindings where appropriate
        attr_tmpl = attr_tmpl.replace(/\{[^\}]*\}/g, function(match, offset, string) {
          var token = match.substring(1, match.length - 1);
          if(typeof data[token] === "function") {
            data[token].bind && data[token].bind("change." + hash, $.proxy(sub_all, that, el));
            data[token] = data[token].call(that);
          }

          that.bind && that.bind(token + "." + hash, $.proxy(sub_all, that, el));

          return "{" + match + "}";
        });
        can.view.mustache("withattr_" + hash + "_" + (++attr_count), attr_tmpl);
        attribs.push({name : attr_name, value : "withattr_" + hash + "_" + attr_count });
      }

      sub_all(el);

    });

    return "<div"
    + hook
    + " data-replace='true'/>";
  });


  var controlslugs = function() {
    var slugs = [];
    slugs.push((this.title && this.title.length > 15 )? this.title.substr(0, 15) + "..." : this.title);
    can.each(this.implementing_controls, function(val) {
      slugs.push.apply(slugs, controlslugs.call(this));
    });
    return slugs;
  };

  var countcontrols = function() {
    var slugs = [];
    can.each(this.linked_controls, function() {
      slugs.push.apply(slugs, controlslugs.apply(this));
    });
    return slugs.length;
  };

  Mustache.registerHelper("controlscount", countcontrols);

  Mustache.registerHelper("controlslugs", function() {
    var slugs = [];
    can.each(this.linked_controls, function() {
      slugs.push.apply(slugs, controlslugs.apply(this)); 
    });
    return slugs.join(arguments.length > 1 ? arguments[0] : " ");
  });

$.each({
	"rcontrols" : "RegControl"
	, "ccontrols" : "Control"
}, function(key, val) {
  Mustache.registerHelper(key, function(obj, options) {
    var implementing_control_ids = []
    , ctls_list = obj.linked_controls;

    can.each(ctls_list, function(ctl) {
      var ctl_model = namespace.CMS.Models[val].findInCacheById(ctl.id);
      if(ctl_model && ctl_model.implementing_controls && ctl_model.implementing_controls.length) {
        implementing_control_ids = implementing_control_ids.concat(
          can.map(ctl_model.implementing_controls, function(ictl) { return ictl.id })
        );
      }
    });

    return can.map(
      $(ctls_list).filter( 
        function() {
          return $.inArray(this.id, implementing_control_ids) < 0;
        })
      , function(ctl) { return options.fn({ foo_controls : namespace.CMS.Models[val].findInCacheById(ctl.id) }); }
    )
    .join("\n");
  });
});

Mustache.registerHelper("if_equals", function(val1, val2, options) {
  var that = this, _val1, _val2;
  function exec() {
    if(_val1 == _val2) return options.fn(options.contexts);
    else return options.inverse(options.contexts);
  }
    if(typeof val1 === "function") { 
      if(val1.isComputed) {
        val1.bind("change", function(ev, newVal, oldVal) {
          _val1 = newVal;
          return exec();
        });
      }
      _val1 = val1.call(this);
    } else {
      _val1 = val1;
    }
    if(typeof val2 === "function") { 
      if(val2.isComputed) {
        val2.bind("change", function(ev, newVal, oldVal) {
          _val2 = newVal;
          exec();
        });
      }
      _val2 = val2.call(this);
    } else {
      _val2 = val2;
    }

  return exec();
});

Mustache.registerHelper("if_match", function(val1, val2, options) {
  var that = this
  , _val1 = resolve_computed(val1)
  , _val2 = resolve_computed(val2);
  function exec() {
    var re = new RegExp(_val2);
    if(re.test(_val1)) return options.fn(options.contexts);
    else return options.inverse(options.contexts);
  }
  return exec();
});

Mustache.registerHelper("in_array", function(needle, haystack, options) {
  needle = resolve_computed(needle);
  haystack = resolve_computed(haystack);

  return options[~can.inArray(needle, haystack) ? "fn" : "inverse"](options.contexts);
});

Mustache.registerHelper("if_null", function(val1, options) {
  var that = this, _val1;
  function exec() {
    if(_val1 == null) return options.fn(that);
    else return options.inverse(that);
  }
    if(typeof val1 === "function") { 
      if(val1.isComputed) {
        val1.bind("change", function(ev, newVal, oldVal) {
          _val1 = newVal;
          return exec();
        });
      }
      _val1 = val1.call(this);
    } else {
      _val1 = val1;
    }
  return exec();
});

can.each(["firstexist", "firstnonempty"], function(fname) {
  Mustache.registerHelper(fname, function() {
    var args = can.makeArray(arguments).slice(0, arguments.length - 1);
    for(var i = 0; i < args.length; i++) {
      var v = args[i];
      v = resolve_computed(v);
      if(v != null && (fname === "firstexist" || !!(v.toString().trim().replace(/&nbsp;|\s|<br *\/?>/g, "")))) return v.toString();
    }
    return "";
  });
});

Mustache.registerHelper("pack", function() {
  var options = arguments[arguments.length - 1];
  var objects = can.makeArray(arguments).slice(0, arguments.length - 1);
  var pack = {};
  can.each(objects, function(obj, i) {
      if(typeof obj === "function") {
          objects[i] = obj = obj();
      }
    // if(obj instanceof can.Observe) {
    //   obj.bind("change", function(ev, attr, how, newVal, oldVal) {
    //     var tokens, idx, subobj;
    //     switch(how) {
    //     case "remove":
    //     case "add":
    //     tokens = attr.split(".");
    //     idx = tokens.pop();
    //     subobj = can.getObject(tokens.join("."), pack);
    //     subobj && (subobj instanceof can.Observe.List 
    //       ? subobj.splice.apply(subobj, how === "remove" ? [+idx, 1] : [+idx, 0, newVal])
    //       : pack.attr(attr, newVal));
    //     break;
    //     default:          
    //     pack.attr(attr, newVal);
    //     }
    //   });
    // }
    if(obj._data) {
      obj = obj._data;
    }
    for(var k in obj) {
      if(obj.hasOwnProperty(k)) {
        pack[k] = obj[k];
      }
    }
  });
  if(options.hash) {
    for(var k in options.hash) {
      if(options.hash.hasOwnProperty(k)) {
        pack[k] = options.hash[k];
      }
    }
  }
  //pack.attr("packed", pack.serialize()); //account for Can 1.1.3 not constructing context stack properly
  pack = new can.Observe(pack);
  var retval = options.fn(pack);
  return retval;
});


Mustache.registerHelper("is_beta", function(){
  var options = arguments[arguments.length - 1];
  if($(document.body).hasClass('BETA')) return options.fn(this);
  else return options.inverse(this);
});

Mustache.registerHelper("if_page_type", function(page_type, options) {
  var options = arguments[arguments.length - 1];
  if (window.location.pathname.split('/')[1] == page_type)
    return options.fn(this);
  else
    return options.inverse(this);
});

// Render a named template with the specified context, serialized and
// augmented by 'options.hash'
Mustache.registerHelper("render", function(template, context, options) {
  if(!options) {
    options = context;
    context = this;
  }

  if(typeof context === "function") {
    context = context();
  }

  if(typeof template === "function") {
    template = template();
  }

  context = $.extend({}, context.serialize ? context.serialize() : context);

  if (options.hash) {
    for(var k in options.hash) {
      if(options.hash.hasOwnProperty(k)) {
        context[k] = options.hash[k];
        if (typeof context[k] == "function")
          context[k] = context[k]();
      }
    }
  }

  var ret = can.view.render(template, context instanceof can.view.Scope ? context : new can.view.Scope(context));
  //can.view.hookup(ret);
  return ret;
});

// Like 'render', but doesn't serialize the 'context' object, and doesn't
// apply options.hash
Mustache.registerHelper("renderLive", function(template, context, options) {
  if(!options) {
    options = context;
    context = this;
  } else {
    options.contexts = options.contexts.add(context);
  }

  if(typeof context === "function") {
    context = context();
  }

  if(typeof template === "function") {
    template = template();
  }
  options.hash && (options.contexts = options.contexts.add(options.hash));

  return can.view.render(template, options.contexts);
});

Mustache.registerHelper("render_hooks", function(hook, options) {
  return can.map(can.getObject(hook, GGRC.hooks) || [], function(hook_tmpl) {
    return can.Mustache.getHelper("renderLive", options.contexts).fn(hook_tmpl, options.contexts, options);
  }).join("\n");
});

function defer_render(tag_prefix, funcs, deferred) {
  var hook
    , tag_name = tag_prefix.split(" ")[0]
    ;

  tag_name = tag_name || "span";

  if(typeof funcs === "function") {
    funcs = { done : funcs };
  }

  function hookup(element, parent, view_id) {
    var $element = $(element)
    , f = function() {
      var g = deferred && deferred.state() === "rejected" ? funcs.fail : funcs.done
        , args = arguments
        , term = element.nextSibling
        , compute = can.compute(function() { return g.apply(this, args); }, this)
        ;

      if(element.parentNode) {
        can.view.live.html(element, compute, parent);
//        can.view.live.list(element, new can.Observe.List([arguments[0]]), g, this, element.parentNode);
      } else {
        $element.after(compute());
        if ($element.next().get(0)) {
          can.view.nodeLists.update($element.get(), $element.nextAll().get());
          $element.remove();
        }
      }
    };
    if (deferred) {
      deferred.done(f);
      if (funcs.fail) {
        deferred.fail(f);
      }
    }
    else
      setTimeout(f, 13);

    if(funcs.progress) {
      // You would think that we could just do $element.append(funcs.progress()) here
      //  but for some reason we have to hookup our own fragment.
      $element.append(can.view.hookup($("<div>").html(funcs.progress())).html());
    }
  }

  hook = can.view.hook(hookup);
  return ["<", tag_prefix, " ", hook, ">", "</", tag_name, ">"].join("");
}

Mustache.registerHelper("defer", function(prop, deferred, options) {
  var context = this;
  var tag_name;
  if (!options) {
    options = prop;
    prop = "result";
  }

  tag_name = (options.hash || {}).tag_name || "span";

  deferred = resolve_computed(deferred);
  typeof deferred === "function" && (deferred = deferred());

  return defer_render(tag_name, function(items) {
    var ctx = {};
    ctx[prop] = items;
    return options.fn(options.contexts.add(ctx));
  }, deferred);
});

Mustache.registerHelper("pbc_is_read_only", function() {
  var options = arguments[arguments.length - 1];
  if (window.location.pathname.split('/')[1] == 'pbc_lists')
    return options.inverse(this);
  else
    return options.fn(this);
});

Mustache.registerHelper("with_line_breaks", function(content) { 
  var value = typeof content === "function" ? content() : content;
  if (value && value.search(/<\w+[^>]*>/) < 0)
    return value.replace(/\n/g, "<br />");
  else
    return value;
});

Mustache.registerHelper("show_expander", function() {
  var options = arguments[arguments.length - 1]
  , args = can.makeArray(arguments).slice(0, arguments.length - 1)
  , disjunctions = [[]]
  , not = false;
  for(var i = 0; i < args.length; i++) {
    if(args[i] === "||") {
      disjunctions.push([]);
    } else if (args[i] === "!") {
      not = true;
    } else {
      disjunctions[disjunctions.length - 1].push(not ? { not : args[i] } : args[i]);
      not = false;
    }
  }

  return can.reduce(disjunctions, function(a, b) {
    return a || can.reduce(b, function(c, d) {
      if(!c)
        return false;

      var not = !!d.not;
      d = d.not ? d.not : d;

      typeof d === "function" && (d = d());

      var pred = (d && (d.length == null || d.length > 0));
      if(not) pred = !pred;
      return pred;
    }, true);
  }, false) ? options.fn(this) : options.inverse(this);
});

Mustache.registerHelper("allow_help_edit", function() {
  var options = arguments[arguments.length - 1];
  var instance = this && this.instance ? this.instance : options.context.instance;
  if (instance) {
    var action = instance.isNew() ? "create" : "update";
    if (Permission.is_allowed(action, "Help", null)) {
      return options.fn(this);
    } else {
      return options.inverse(this);
    }
  }
  return options.inverse(this);
});

Mustache.registerHelper("all", function(type, params, options) {
  var model = CMS.Models[type] || GGRC.Models[type]
  , $dummy_content = $(options.fn({}).trim()).first()
  , tag_name = $dummy_content.prop("tagName")
  , context = this.instance ? this.instance : this instanceof can.Model.Cacheable ? this : null
  , items_dfd, hook;

  if(!options) {
    options = params;
    params = {};
  } else {
    params = JSON.parse(resolve_computed(params));
  }

  function hookup(element, parent, view_id) {
    items_dfd.done(function(items){
      var val
      , $parent = $(element.parentNode)
      , $el = $(element);
      can.each(items, function(item) {
        $(can.view.frag(options.fn(item), parent)).appendTo(element.parentNode);
      });
      if($parent.is("select")
        && $parent.attr("name")
        && context
      ) {
        val = context.attr($parent.attr("name"));
        if(val) {
          $parent.find("option[value=" + val + "]").attr("selected", true);
        } else {
          context.attr($parent.attr("name").substr(0, $parent.attr("name").lastIndexOf(".")), items[0] || null);
        }
      }
      $parent.parent().find(":data(spinner)").each(function(i, el) {
        var spinner = $(el).data("spinner");
        spinner && spinner.stop();
      });
      $el.remove();
      //since we are removing the original live bound element, replace the
      // live binding reference to it, with a reference to the new 
      // child nodes. We assume that at least one new node exists.
      can.view.nodeLists.update($el.get(), $parent.children().get());
    });
    return element.parentNode;
  }

  if($dummy_content.attr("data-view-id")) {
    can.view.hookups[$dummy_content.attr("data-view-id")] = hookup;
  } else {
    hook = can.view.hook(hookup);
    $dummy_content.attr.apply($dummy_content, can.map(hook.split('='), function(s) { return s.replace(/'|"| /, "");}));
  }

  items_dfd = model.findAll(params);
  return "<" + tag_name + " data-view-id='" + $dummy_content.attr("data-view-id") + "'></" + tag_name + ">";
});

can.each(["page_object", "current_user"], function(fname) {
  Mustache.registerHelper("with_" + fname + "_as", function(name, options) {
    if(!options) {
      options = name;
      name = fname;
    }
    var page_object = (fname === "current_user" ? CMS.Models.Person.model(GGRC.current_user) : GGRC.page_instance());
    if(page_object) {
      var p = {};
      p[name] = page_object;
      options.contexts = options.contexts.add(p);
      return options.fn(options.contexts);
    } else {
      return options.inverse(options.contexts);
    }
  });
});

Mustache.registerHelper("role_checkbox", function(role, model, operation) {
  return [
    '<input type="checkbox" name="permissions."'
    , operation
    , '" value="'
    , model.model_singular
    , '"'
    , role.allowed(operation, model) ? ' checked="checked"' : ''
    , '>'
  ].join("");
});

Mustache.registerHelper("can_link_to_page_object", function(context, options) {
  if(!options) {
    options = context;
    context = options.context;
  }

  var page_type = GGRC.infer_object_type(GGRC.page_object);
  var context_id = null;
  if (page_type === CMS.Models.Program || !(context instanceof CMS.Models.Program)) {
    context_id = GGRC.page_object[page_type.table_singular].context ?
      GGRC.page_object[page_type.table_singular].context.id : null;
  } else {
    context_id = context.context ? context.context.id : null;
  }
  var join_model_name = GGRC.JoinDescriptor.join_model_name_for(
      page_type.shortName, context.constructor.shortName);
  if (join_model_name && Permission.is_allowed('create', join_model_name, context_id)) {
    return options.fn(options.contexts);
  } else {
    return options.inverse(options.contexts);
  }
});

Mustache.registerHelper("iterate", function() {
  var args = can.makeArray(arguments).slice(0, arguments.length - 1)
  , options = arguments[arguments.length - 1]

  return can.map(args, function(arg) {
    var ctx = options.contexts;
    return options.fn(ctx.add({iterator : typeof arg === "string" ? new String(arg) : arg }));
  }).join("");
});

Mustache.registerHelper("is_private", function(options) {
  var context = this;
  if(options.isComputed) {
    context = resolve_computed(options);
    options = arguments[1];
  }
  var private = context && context.attr('private');
  if (private) {
    return options.fn(context);
  }
  return options.inverse(context);
});

Mustache.registerHelper("option_select", function(object, attr_name, role, options) {
  var selected_option = object.attr(attr_name)
    , selected_id = selected_option ? selected_option.id : null
    , options_dfd = CMS.Models.Option.for_role(role)
    , tabindex = options.hash && options.hash.tabindex
    , tag_prefix = 'select class="span12"'
    ;

  function get_select_html(options) {
    return [
        '<select class="span12" model="Option" name="' + attr_name + '"'
      ,   tabindex ? ' tabindex=' + tabindex : ''
      , '>'
      , '<option value=""'
      ,   !selected_id ? ' selected=selected' : ''
      , '>---</option>'
      , can.map(options, function(option) {
          return [
            '<option value="', option.id, '"'
          ,   selected_id == option.id ? ' selected=selected' : ''
          , '>'
          ,   option.title
          , '</option>'
          ].join('');
        }).join('\n')
      , '</select>'
    ].join('');
  }

  return defer_render(tag_prefix, get_select_html, options_dfd);
});

Mustache.registerHelper("category_select", function(object, attr_name, category_type) {
  var selected_options = object[attr_name] || [] //object.attr(attr_name) || []
    , selected_ids = can.map(selected_options, function(selected_option) {
        return selected_option.id;
      })
    , options_dfd = CMS.Models[category_type].findAll()
    , tag_prefix = 'select class="span12" multiple="multiple"'
    ;

  function get_select_html(options) {
    return [
        '<select class="span12" multiple="multiple"'
      ,   ' model="' + category_type + '"'
      ,   ' name="' + attr_name + '"'
      , '>'
      , can.map(options, function(option) {
          return [
            '<option value="', option.id, '"'
          ,   selected_ids.indexOf(option.id) > -1 ? ' selected=selected' : ''
          , '>'
          ,   option.name
          , '</option>'
          ].join('');
        }).join('\n')
      , '</select>'
    ].join('');
  }

  return defer_render(tag_prefix, get_select_html, options_dfd);
});

Mustache.registerHelper("schemed_url", function(url) {
  if (url) {
    url = url.isComputed? url(): url;
    if (url && !url.match(/^[a-zA-Z]+:/)) {
        return (window.location.protocol === "https:" ? 'https://' : 'http://') + url;
    }
  }
  return url;
});

function when_attached_to_dom(el, cb) {
  // Trigger the "more" toggle if the height is the same as the scrollable area
  el = $(el);
  !function poll() {
    if (el.closest(document.documentElement).length) {
      cb();
    }
    else {
      setTimeout(poll, 100);
    }
  }();
}

Mustache.registerHelper("open_on_create", function(style) {
  return function(el) {
    when_attached_to_dom(el, function() {
      $(el).openclose("open");
    });
  };
});

Mustache.registerHelper("trigger_created", function() {
  return function(el) {
    when_attached_to_dom(el, function() {
      $(el).trigger("contentAttached");
    });
  };
});

Mustache.registerHelper("show_long", function() {
  return  [
      '<a href="javascript://" class="show-long"'
    , can.view.hook(function(el, parent, view_id) {
        el = $(el);

        var content = el.prevAll('.short');
        if (content.length) {
          !function hide() {
            // Trigger the "more" toggle if the height is the same as the scrollable area
            if (el[0].offsetHeight) {
              if (content[0].offsetHeight === content[0].scrollHeight) {
                el.trigger('click');
              }
            }
            else {
              // If there is an open/close toggle, wait until "that" is triggered
              var root = el.closest('.tree-item')
                , toggle;
              if (root.length && !root.hasClass('item-open') && (toggle = root.find('.openclose')) && toggle.length) {
                // Listen for the toggle instead of timeouts
                toggle.one('click', function() {
                  // Delay to ensure all event handlers have fired
                  setTimeout(hide, 0);
                });
              }
              // Otherwise just detect visibility
              else {
                setTimeout(hide, 100);
              }
            }
          }();
        }
      })
    , ">...more</a>"
  ].join('');
});

Mustache.registerHelper("using", function(options) {
  var refresh_queue = new RefreshQueue()
    , context
    , frame = new can.Observe()
    , args = can.makeArray(arguments)
    , i, arg;

  options = args.pop();
  context = options.contexts || this;

  if (options.hash) {
    for (i in options.hash) {
      if (options.hash.hasOwnProperty(i)) {
        arg = options.hash[i];
        arg = Mustache.resolve(arg);
        if (arg && arg.reify) {
          refresh_queue.enqueue(arg.reify());
          frame.attr(i, arg.reify());
        } else {
          frame.attr(i, arg);
        }
      }
    }
  }

  function finish() {
    return options.fn(options.contexts.add(frame));
  }

  return defer_render('span', finish, refresh_queue.trigger());
});

Mustache.registerHelper("with_mapping", function(binding, options) {
  var refresh_queue = new RefreshQueue()
    , context = arguments.length > 2 ? resolve_computed(options) : this
    , frame = new can.Observe()
    , loader
    , stack;

  if(!context) // can't find an object to map to.  Do nothing;
    return;

  loader = context.get_binding(binding);
  frame.attr(binding, loader.list);

  options = arguments[2] || options;

  function finish(list) {
    return options.fn(options.contexts.add(frame));
  }
  function fail(error) {
    return options.inverse(options.contexts.add({error : error}));
  }

  return defer_render('span', { done : finish, fail : fail }, loader.refresh_instances());
});


Mustache.registerHelper("person_roles", function(person, scope, options) {
  var roles_deferred = new $.Deferred()
    , refresh_queue = new RefreshQueue()
    ;

  if (!options) {
    options = scope;
    scope = null;
  }

  person = Mustache.resolve(person);
  person = person.reify();
  refresh_queue.enqueue(person);
  // Force monitoring of changes to `person.user_roles`
  person.attr("user_roles");
  refresh_queue.trigger().then(function() {
    var user_roles = person.user_roles.reify()
      , user_roles_refresh_queue = new RefreshQueue()
      ;
    user_roles_refresh_queue.enqueue(user_roles);
    user_roles_refresh_queue.trigger().then(function() {
      var roles = can.map(can.makeArray(user_roles), function(user_role) {
              return user_role.role.reify();
            })
        , roles_refresh_queue = new RefreshQueue()
        ;
      roles_refresh_queue.enqueue(roles.splice());
      roles_refresh_queue.trigger().then(function() {
        roles = can.map(can.makeArray(roles), function(role) {
          if (!scope || new RegExp(scope).test(role.scope)) {
            return role;
          }
        });

        //  "Superuser" roles are determined from config
        //  FIXME: Abstraction violation
        if ((!scope || new RegExp(scope).test("System"))
            && GGRC.config.BOOTSTRAP_ADMIN_USERS
            && ~GGRC.config.BOOTSTRAP_ADMIN_USERS.indexOf(person.email)) {
          roles.unshift({
            permission_summary: "Superuser",
            name: "Superuser"
          });
        }

        roles_deferred.resolve(roles);
      });
    });
  });

  function finish(roles) {
    return options.fn({ roles: roles });
  }

  return defer_render('span', finish, roles_deferred);
});

Mustache.registerHelper("unmap_or_delete", function(instance, mappings) {
    instance = resolve_computed(instance);
    mappings = resolve_computed(mappings);
  if (mappings.indexOf(instance) > -1) {
    if (mappings.length == 1) {
      if (mappings[0] instanceof CMS.Models.Control)
        return "Unmap";
      else
        return "Delete";
    }
    else
      return "Unmap";// "Unmap and Delete"
  } else
    return "Unmap";
});

Mustache.registerHelper("result_direct_mappings", function(
    bindings, parent_instance, options) {
  bindings = Mustache.resolve(bindings);
  bindings = resolve_computed(bindings);
  parent_instance = Mustache.resolve(parent_instance);
  var has_direct_mappings = false
    , has_external_mappings = false
    , mappings_type = ""
    , i
    ;

  if (bindings && bindings.length > 0) {
    for (i=0; i<bindings.length; i++) {
      if (bindings[i].instance && parent_instance
          && bindings[i].instance.reify() === parent_instance.reify())
        has_direct_mappings = true;
      else {
        has_external_mappings = true;
      }
    }
  }
  mappings_type = has_direct_mappings ? 
      (has_external_mappings ? "Dir & Ext" : "Dir") : "Ext";
  options.context.mappings_type = mappings_type 
  return options.fn(options.contexts);
});

Mustache.registerHelper("if_result_has_extended_mappings", function(
    bindings, parent_instance, options) {
  //  Render the `true` / `fn` block if the `result` exists (in this list)
  //  due to mappings other than directly to the `parent_instance`.  Otherwise
  //  Render the `false` / `inverse` block.
  bindings = Mustache.resolve(bindings);
  bindings = resolve_computed(bindings);
  parent_instance = Mustache.resolve(parent_instance);
  var has_extended_mappings = false
    , i
    ;

  if (bindings && bindings.length > 0) {
    for (i=0; i<bindings.length; i++) {
      if (bindings[i].instance && parent_instance
          && bindings[i].instance.reify() !== parent_instance.reify())
        has_extended_mappings = true;
    }
  }

  if (has_extended_mappings)
    return options.fn(options.contexts);
  else
    return options.inverse(options.contexts);
});

Mustache.registerHelper("each_with_extras_as", function(name, list, options) {
  //  Iterate over `list` and render the provided block with additional
  //  variables available in the context, specifically to enable joining with
  //  commas and using "and" in the right place.
  //
  //  * `<name>`: Instead of rendering with the item as the current context,
  //      make the item available at the specified `name`
  //  * index
  //  * length
  //  * isFirst
  //  * isLast
  name = Mustache.resolve(name);
  list = Mustache.resolve(list);
  list = resolve_computed(list);
  var i
    , output = []
    , frame
    , length = list.length
    ;
  for (i=0; i<length; i++) {
    frame = {
      index : i
      , isFirst : i === 0
      , isLast : i === length - 1
      , isSecondToLast : i === length - 2
      , length : length
    };
    frame[name] = list[i];
    output.push(options.fn(new can.Observe(frame)));

    //  FIXME: Is this legit?  It seems necessary in some cases.
    //context = $.extend([], options.contexts, options.contexts.concat([frame]));
    //output.push(options.fn(context));
    // ...or...
    //contexts = options.contexts.concat([frame]);
    //contexts.___st4ck3d = true;
    //output.push(options.fn(contexts));
  }
  return output.join("");
});

Mustache.registerHelper("link_to_tree", function() {
  var args = [].slice.apply(arguments)
    , options = args.pop()
    , link = []
    ;

  args = can.map(args, Mustache.resolve);
  args = can.map(args, function(stub) { return stub.reify(); });
  link.push("#" + args[0].constructor.table_singular + "_widget");
  //  FIXME: Add this back when extended-tree-routing is enabled
  //for (i=0; i<args.length; i++)
  //  link.push(args[i].constructor.table_singular + "-" + args[i].id);
  return link.join("/");
});

Mustache.registerHelper("date", function(date) {
  var m = moment(new Date(date.isComputed ? date() : date))
    , dst = m.isDST()
    ;
  return m.zone(dst ? "-0700" : "-0800").format("MM/DD/YYYY hh:mm:ssa") + " " + (dst ? 'PDT' : 'PST');
});

/**
 * Checks permissions.
 * Usage:
 *  {{#is_allowed ACTION [ACTION2 ACTION3...] RESOURCE_TYPE_STRING context=CONTEXT_ID}} content {{/is_allowed}}
 *  {{#is_allowed ACTION RESOURCE_INSTANCE}} content {{/is_allowed}}
 */
var allowed_actions = ["create", "read", "update", "delete", "view_object_page", "__GGRC_ADMIN__"];
Mustache.registerHelper("is_allowed", function() {
  var args = Array.prototype.slice.call(arguments, 0)
    , actions = []
    , resource
    , resource_type
    , context_unset = {}
    , context_id = context_unset
    , context_override
    , options = args[args.length-1]
    , passed = true
    ;

  // Resolve arguments
  can.each(args, function(arg, i) {
    arg = typeof arg === 'function' && arg.isComputed ? arg() : arg;

    if (typeof arg === 'string' && can.inArray(arg, allowed_actions) > -1) {
      actions.push(arg);
    }
    else if (typeof arg === 'string') {
      resource_type = arg;
    }
    else if (typeof arg === 'object' && arg instanceof can.Model) {
      resource = arg;
    }
  });
  if (options.hash && options.hash.hasOwnProperty("context")) {
    context_id = options.hash.context;
    if (typeof context_id === 'function' && context_id.isComputed)
      context_id = context_id();
    //  Using `context=null` in Mustache templates, when `null` is not defined,
    //  causes `context_id` to be `""`.
    if (context_id === "" || context_id === undefined)
      context_id = null;
    else if (context_id === 'for' || context_id === 'any') {
      context_override = context_id;
      context_id = undefined;
    }
  }

  if (resource_type && context_id === context_unset) {
    throw new Error(
        "If `resource_type` is a string, `context` must be explicit");
  }
  if (actions.length === 0) {
    throw new Error(
        "Must specify at least one action");
  }

  if (resource) {
    resource_type = resource.constructor.shortName;
    context_id = resource.context ? resource.context.id : null;
  }

  // Check permissions
  can.each(actions, function(action) {
    if (context_id !== undefined) {
      passed = passed && Permission.is_allowed(action, resource_type, context_id);
    }
    if (passed && context_override === 'for' && resource) {
      passed = passed && Permission.is_allowed_for(action, resource);
    }
    else if (passed && context_override === 'any' && resource_type) {
      passed = passed && Permission.is_allowed_any(action, resource_type);
    }
  });

  return passed
    ? options.fn(options.contexts || this)
    : options.inverse(options.contexts || this)
    ;
});

Mustache.registerHelper("is_allowed_all", function(action, instances, options) {
  var passed = true;

  action = resolve_computed(action);
  instances = resolve_computed(instances);

  can.each(instances, function(instance) {
    var resource_type
      , context_id
      ;

    resource_type = instance.constructor.shortName;
    context_id = instance.context ? instance.context.id : null;

    passed = passed && Permission.is_allowed(action, resource_type, context_id);
  });

  if (passed)
    return options.fn(options.contexts || this);
  else
    return options.inverse(options.contexts || this);
});

Mustache.registerHelper("is_allowed_to_map", function(source, target, options) {
  //  For creating mappings, we only care if the user can create instances of
  //  the join model.
  //  - `source` must be a model instance
  //  - `target` must be the name of the target model
  //
  //  FIXME: This should actually iterate through all applicable join models
  //    and return success if any one matches.
  var target_type
    , resource_type
    , context_id
    , can_map
    ;

  source = resolve_computed(source);
  target = resolve_computed(target);

  if (target instanceof can.Model)
    target_type = target.constructor.shortName;
  else
    target_type = target;

  //if (!(source instanceof can.Model)) {
  //  //  If `source` is not a model instance, assume they want to link to the
  //  //  page object.
  //  options = target;
  //  target = source;
  //  source = GGRC.page_instance();
  //}

  if (target_type === 'Cacheable') {
    //  FIXME: This will *not* work for customizable roles -- this *only* works
    //    for the limited default roles as of 2013-10-07, and assumes that:
    //    1.  All `Cacheable` mappings (e.g. where you might map multiple types
    //        to a single object) are in the `null` context; and
    //    2.  If a user has permission for creating `Relationship` objects in
    //        the `null` context, they have permission for creating all mapping
    //        objects in `null` context.
    can_map = Permission.is_allowed('create', 'Relationship', null);
  }
  else {
    resource_type = GGRC.JoinDescriptor.join_model_name_for(
      source.constructor.shortName, target_type);

    context_id = source.context ? source.context.id : null;
    if (!(source instanceof CMS.Models.Program)
        && target instanceof CMS.Models.Program)
      context_id = target.context ? target.context.id : null;

    // We should only map objects that have join models
    can_map = (!(options.hash && options.hash.join) || resource_type)
      && Permission.is_allowed('create', resource_type, context_id);
  }
  if (can_map)
    return options.fn(options.contexts || this);
  else
    return options.inverse(options.contexts || this);
});

function resolve_computed(maybe_computed, always_resolve) {
  return (typeof maybe_computed === "function" 
    && (maybe_computed.isComputed || always_resolve)) ? resolve_computed(maybe_computed(), always_resolve) : maybe_computed;
}

Mustache.registerHelper("attach_spinner", function(spin_opts, styles) {
  spin_opts = resolve_computed(spin_opts);
  styles = resolve_computed(styles);
  spin_opts = typeof spin_opts === "string" ? JSON.parse(spin_opts) : {};
  styles = typeof styles === "string" ? styles : "";
  return function(el) {
    var spinner = new Spinner(spin_opts).spin();
    $(el).append($(spinner.el).attr("style", $(spinner.el).attr("style") + ";" + styles)).data("spinner", spinner);
  };
});

Mustache.registerHelper("determine_context", function(page_object, target) {
  if (page_object.constructor.shortName == "Program") {
    return page_object.context ? page_object.context.id : null;
  } else if (target.constructor.shortName == "Program") {
    return target.context ? target.context.id : null;
  }
  return page_object.context ? page_object.context.id : null;
});

Mustache.registerHelper("json_escape", function(obj, options) {
  return (""+(resolve_computed(obj) || ""))
    .replace(/"/g, '\\"')
    //  FUNFACT: JSON does not allow wrapping strings with single quotes, and
    //    thus does not allow backslash-escaped single quotes within strings.
    //    E.g., make sure attributes use double quotes, or use character
    //    entities instead -- but these aren't replaced by the JSON parser, so
    //    the output is not identical to input (hence, not using them now.)
    //.replace(/'/g, "\\'")
    //.replace(/"/g, '&#34;').replace(/'/g, "&#39;")
    .replace(/\n/g, "\\n").replace(/\r/g, "\\r");
});

can.each({
  "localize_date" : "MM/DD/YYYY"
  , "localize_datetime" : "MM/DD/YYYY hh:mm:ss A"
}, function(tmpl, fn) {
  Mustache.registerHelper(fn, function(date) {
    date = resolve_computed(date);
    return date ? moment(date).format(tmpl) : "";
  });
});

Mustache.registerHelper("instance_ids", function(list, options) {
  //  `instance_ids` is used only to extract a comma-separated list of
  //  instance `id` values for use by `Export Controls` link in
  //  `assets/mustache/controls/tree_footer.mustache`
  var ids;
  list = resolve_computed(Mustache.resolve(list));
  if (list)
    ids = can.map(list, function(result) { return result.attr("instance.id"); });
  else
    ids = [];
  return ids.join(",");
});

Mustache.registerHelper("local_time_range", function(value, start, end, options) {
  var tokens = [];
  var sod;
  value = resolve_computed(value) || undefined;
  //  Calculate "start of day" in UTC and offsets in local timezone
  sod = moment(value).startOf("day").utc();
  start = moment(value).startOf("day").add(moment(start, "HH:mm").diff(moment("0", "Y")));
  end = moment(value).startOf("day").add(moment(end, "HH:mm").diff(moment("0", "Y")));

  function selected(time) {
    if(time
      && value
      && time.hours() === value.getHours()
      && time.minutes() === value.getMinutes()
    ) {
      return " selected='true'";
    } else {
      return "";
    }
  }

  while(start.isBefore(end) || start.isSame(end)) {
    tokens.push("<option value='", start.diff(sod), "'", selected(start), ">", start.format("hh:mm A"), "</option>\n");
    start.add(1, "hour");
  }
  return new Mustache.safeString(tokens.join(""));
});

Mustache.registerHelper("mapping_count", function(instance) {
  var args = can.makeArray(arguments)
    , mappings = args.slice(1, args.length - 1)
    , options = args[args.length-1]
    , root = options.contexts.attr('__mapping_count')
    , refresh_queue = new RefreshQueue()
    , mapping
    , dfd
    ;
  instance = resolve_computed(args[0]);

  // Find the most appropriate mapping
  for (var i = 0; i < mappings.length; i++) {
    if (instance.get_binding(mappings[i])) {
      mapping = mappings[i];
      break;
    }
  }

  if(!root) {
    root = new can.Observe();
    get_observe_context(options.contexts).attr("__mapping_count", root);
  }

  function update() {
    return options.fn(''+root.attr(mapping).attr('length'));
  }

  if (!mapping) {
    return "";
  }

  if (!root[mapping]) {
    root.attr(mapping, new can.Observe.List());
    root.attr(mapping).attr('loading', true);
    refresh_queue.enqueue(instance);
    dfd = refresh_queue.trigger()
      .then(function(instances) { return instances[0]; })
      .done(function(refreshed_instance) {
        if (refreshed_instance && refreshed_instance.get_binding(mapping)) {
          refreshed_instance.get_list_loader(mapping).done(function(list) {
            root.attr(mapping, list);
          });
        }
        else
          root.attr(mapping).attr('loading', false);
    });
  }

  var ret = defer_render('span', { done : update, progress : function() { return options.inverse(options.contexts); } }, dfd);
  return ret;
});

Mustache.registerHelper("visibility_delay", function(delay, options) {
  delay = resolve_computed(delay);

  return function(el) {
    setTimeout(function() {
      if ($(el.parentNode).is(':visible'))
        $(el).append(options.fn(options.contexts));
        can.view.hookup($(el).children());
    }, delay);
    return el;
  };
});

// Determines and serializes the roles for a user
var program_roles;
Mustache.registerHelper("infer_roles", function(instance, options) {
  instance = resolve_computed(instance);
  var state = options.contexts.attr("__infer_roles")
    , page_instance = GGRC.page_instance()
    , person = page_instance instanceof CMS.Models.Person ? page_instance : null
    , init_state = function() {
        !state.roles && state.attr({
            status: 'loading'
          , count: 0
          , roles: new can.Observe.List()
        });
      }
    ;

  if(!state) {
    state = new can.Observe();
    options.context.attr("__infer_roles", state);
  }

  if (!state.attr('status')) {  
    if (person) {
      init_state();

      // Check for contact
      if (instance.contact && instance.contact.id === person.id) {
        state.attr('roles').push('Contact');
      }

      // Check for Audit roles
      if (instance instanceof CMS.Models.Audit) {
        var requests = instance.requests || new can.Observe.List()
          , refresh_queue = new RefreshQueue()
          ;

        refresh_queue.enqueue(requests.reify());
        refresh_queue.trigger().then(function(requests) {
          can.each(requests, function(request) {
            var responses = request.responses || new can.Observe.List()
              , refresh_queue = new RefreshQueue()
              ;

            refresh_queue.enqueue(responses.reify());
            refresh_queue.trigger().then(function(responses) {
              can.each(responses, function(response) {
                if (response.contact && response.contact.id === person.id
                    && !~can.inArray('Response Contact', state.attr('roles'))) {
                  state.attr('roles').push('Response Contact');
                }
              })
            });

            if (request.assignee && request.assignee.id === person.id
                && !~can.inArray('Request Assignee', state.attr('roles'))) {
              state.attr('roles').push('Request Assignee');
            };
          });
        });
      }

      // Check for assessor roles
      if (instance.attr('principal_assessor') && instance.principal_assessor.id === person.id) {
        state.attr('roles').push('Principal Assessor');
      }
      if (instance.attr('secondary_assessor') && instance.secondary_assessor.id === person.id) {
        state.attr('roles').push('Secondary Assessor');
      }

      // Check for people
      if (instance.people && ~can.inArray(person.id, $.map(instance.people, function(person) { return person.id; }))) {
        state.attr('roles').push('Mapped');
      }

      // Check for ownership
      if (instance.owners && ~can.inArray(person.id, $.map(instance.owners, function(person) { return person.id; }))) {
        // If this is and audit the owner could be an auditor
        if (instance instanceof CMS.Models.Audit) {
          instance.reify().get_mapping('authorizations').bind("change", function() { 
            if(~can.inArray(person.id, $.map(findAuditors(instance), function(p) { return p.person.id; }))){
              state.attr('roles').push('Auditor');
            }
            else{
              state.attr('roles').push('Owner');
            }
          });
        }
        else{
          state.attr('roles').push('Owner');
        }
      }

      // Check for authorizations
      if (instance instanceof CMS.Models.Program && instance.context && instance.context.id) {
        person.get_list_loader("authorizations").done(function(authorizations) {
          authorizations = can.map(authorizations, function(auth) {
            if (auth.instance.context && auth.instance.context.id === instance.context.id) {
              return auth.instance;
            }
          });
          !program_roles && (program_roles = CMS.Models.Role.findAll({ scope__in: "Private Program,Audit" }));
          program_roles.done(function(roles) {
            can.each(authorizations, function(auth) {
              var role = CMS.Models.Role.findInCacheById(auth.role.id);
              role && state.attr('roles').push(role.name);
            });
          });
        });
      }
    }
    // When we're not on a profile page
    else {
      // Check for ownership
      if (instance.owners && ~can.inArray(GGRC.current_user.id, $.map(instance.owners, function(person) { return person.id; }))) {
        init_state();
        state.attr('roles').push('Yours');
      }
    }
  }

  // Return the result
  if (!state.attr('roles') || state.attr('status') === 'failed') {
    return '';
  }
  else if (state.attr('roles').attr('length') === 0 && state.attr('status') === 'loading') {
    return options.inverse(options.contexts);
  }
  else {
    if (state.attr('roles').attr('length')) {
      var result = [];
      can.each(state.attr('roles'), function(role) {
        result.push(options.fn(role));
      });
      return result.join('');
    }
  }
});

function get_observe_context(scope) {
  if(!scope) return null;
  if(scope._context instanceof can.Observe) return scope._context;
  return get_observe_context(scope._parent);
}


// Uses search to find the counts for a model type
Mustache.registerHelper("global_count", function(model_type, options) {
  model_type = resolve_computed(model_type);
  var state = options.contexts.attr("__global_count")
    ;

  if(!state) {
    state = new can.Observe();
    get_observe_context(options.contexts).attr("__global_count", state);
  }

  if (!state.attr('status')) {
    state.attr('status', 'loading');

    var model = CMS.Models[model_type]
      , update_count = function(ev, instance) {
          if (!instance || instance instanceof model) {
            GGRC.Models.Search.counts_for_types(null, [model_type]).done(function(result) {
              state.attr({
                  status: 'loaded'
                , count: result.counts[model_type]
              });
            });
          }
        }
      ;

    update_count();
    if (model) {
      model.bind('created', update_count);
      model.bind('destroyed', update_count);
    }
  }

  // Return the result
  if (state.attr('status') === 'failed') {
    return '';
  }
  else if (state.attr('status') === 'loading' || state.attr('count') === undefined) {
    return options.inverse(options.contexts);
  }
  else {
    return options.fn(state.attr('count'));
  }
});

Mustache.registerHelper("is_dashboard", function(options) {
  if (/dashboard/.test(window.location))
    return options.fn(options.contexts);
  else
    return options.inverse(options.contexts);
});

Mustache.registerHelper("is_profile", function(parent_instance, options) {
  var instance;
  if (options)
    instance = resolve_computed(parent_instance);
  else
    options = parent_instance;

  if (GGRC.page_instance() instanceof CMS.Models.Person && (!instance || instance.constructor.shortName !== 'DocumentationResponse'))
    return options.fn(options.contexts);
  else
    return options.inverse(options.contexts);
});

Mustache.registerHelper("person_owned", function(owner_id, options) {
  owner_id = resolve_computed(owner_id);
  var page_instance = GGRC.page_instance();
  if (!(page_instance instanceof CMS.Models.Person) || (owner_id && page_instance.id === owner_id))
    return options.fn(options.contexts);
  else
    return options.inverse(options.contexts);
});

Mustache.registerHelper("default_audit_title", function(title, program, options) {
  var computed_title = title()
    , computed_program = resolve_computed(program)
    , default_title
    , index = 1
    ;
  
  if(typeof computed_program === 'undefined'){
    // Mark the title to be populated when computed_program is defined,
    // returning an empty string here would disable the save button.
    return 'undefined'; 
  }
  if(typeof computed_title !== 'undefined' && computed_title !== 'undefined'){
    return computed_title;
  }
  program = resolve_computed(program) || {title : "program"};
  
  default_title = new Date().getFullYear() + ": " + program.title + " - Audit";  
  
  // Count the current number of audits with default_title
  $.map(CMS.Models['Audit'].cache, function(audit){
    if(audit.title && audit.title.indexOf(default_title) === 0){
      index += 1;
    }
  });
  return new Date().getFullYear() + ": " + program.title + " - Audit " + index;
});

Mustache.registerHelper('param_current_location', function() {
  return GGRC.current_url_compute();
});

Mustache.registerHelper("sum", function() {
  var sum = 0;
  for (var i = 0; i < arguments.length - 1; i++) {
    sum += parseInt(resolve_computed(arguments[i]), 10);
  }
  return ''+sum;
});

Mustache.registerHelper("to_class", function(prop, delimiter, options) {
  prop = resolve_computed(prop);
  delimiter = (arguments.length > 2 && resolve_computed(delimiter)) || '-';
  return prop.toLowerCase().replace(/[\s\t]+/g, delimiter);
});

/*
  Evaluates multiple helpers as if they were a single condition
  
  Each new statement is begun with a newline-prefixed string. The type of logic 
  to apply as well as whether it should be a truthy or falsy evaluation may also 
  be included with the statement in addition to the helper name.

  Currently, if_helpers only supports Disjunctive Normal Form. All "and" statements are grouped, 
  groups are split by "or" statements.

  All hash arguments (some_val=37) must go in the last line and should be prefixed by the 
  zero-based index of the corresponding helper. This is necessary because all hash arguments 
  are required to be the final arguments for a helper. Here's an example:
    _0_some_val=37 would pass some_val=37 to the first helper.

  Statement syntax:
    '\
    [LOGIC] [TRUTHY_FALSY]HELPER_NAME' arg1 arg2 argN

  Defaults:
    LOGIC = and (accepts: and or)
    TRUTHY_FALSEY = # (accepts: # ^)
    HELPER_NAME = some_helper_name

  Example:
    {{#if_helpers '\
      #if_match' page_object.constructor.shortName 'Project' '\
      and ^if_match' page_object.constructor.shortName 'Audit|Program|Person' '\
    ' _1_hash_arg_for_second_statement=something}}
      matched all conditions
    {{else}}
      failed
    {{/if_helpers}}
*/
Mustache.registerHelper("if_helpers", function() {
  var args = arguments
    , options = arguments[arguments.length - 1]
    , helper_result
    , helper_options = can.extend({}, options, {
        fn: function() { helper_result = 'fn'; }
      , inverse: function() { helper_result = 'inverse'; }
      })
    ;

  // Parse statements
  var statements = []
    , statement
    , match
    , disjunctions = []
    ;
  can.each(args, function(arg, i) {
    if (i < args.length - 1) {
      if (typeof arg === 'string' && arg.match(/^\n\s*/)) {
        if(statement) {
          if(statement.logic === "or") {
            disjunctions.push(statements);
            statements = []
          }
          statements.push(statement);
        }
        if (match = arg.match(/^\n\s*((and|or) )?([#^])?(\S+?)$/)) {
          statement = {
              fn_name: match[3] === '^' ? 'inverse' : 'fn'
            , helper: Mustache.getHelper(match[4], options.contexts)
            , args: []
            , logic: match[2] === 'or' ? 'or' : 'and'
          };

          // Add hash arguments
          if (options.hash) {
            var hash = {}
              , prefix = '_' + statements.length + '_'
              , prop
              ;
            for (prop in options.hash) {
              if (prop.indexOf(prefix) === 0) {
                hash[prop.substr(prefix.length)] = options.hash[prop];
              }
            }
            for (prop in hash) {
              statement.hash = hash;
              break;
            } 
          }
        }
        else
          statement = null;
      }
      else if (statement) {
        statement.args.push(arg);
      }
    }
  });
  if(statement) {
    if(statement.logic === "or") {
      disjunctions.push(statements);
      statements = []
    }
    statements.push(statement);
  }
  disjunctions.push(statements);

  if (disjunctions.length) {
    // Evaluate statements
    var result = can.reduce(disjunctions, function(disjunctive_result, conjunctions) {
      if(disjunctive_result)
        return true;

      var conjunctive_result = can.reduce(conjunctions, function(current_result, stmt) {
        if(!current_result)
          return false; //short circuit

        helper_result = null;
        stmt.helper.fn.apply(stmt.helper, stmt.args.concat([
          can.extend({}, helper_options, { hash: stmt.hash || helper_options.hash })
        ]));
        helper_result = helper_result === stmt.fn_name;
        return current_result && helper_result;
      }, true);
      return disjunctive_result || conjunctive_result;
    }, false);

    // Execute based on the result
    if (result) {
      return options.fn(options.contexts);
    }
    else {
      return options.inverse(options.contexts);
    }
  }
});

Mustache.registerHelper("with_model_as", function(var_name, model_name, options) {
  var frame = {};
  model_name = resolve_computed(Mustache.resolve(model_name));
  frame[var_name] = CMS.Models[model_name];
  return options.fn(options.contexts.add(frame));
});

Mustache.registerHelper("private_program_owner", function(instance, modal_title, options) {
  var state = options.contexts.attr('__private_program_owner');
  if (resolve_computed(modal_title).indexOf('New ') === 0) {
    return GGRC.current_user.email;
  }
  else {
    var loader = resolve_computed(instance).get_binding('authorizations');
    return $.map(loader.list, function(binding) {
      if (binding.instance.role.reify().attr('name') === 'ProgramOwner') {
        return binding.instance.person.reify().attr('email');
      }
    }).join(', ');
  }
});


// Determines whether the value matches one in the $.map'd list
// {{#if_in_map roles 'role.permission_summary' 'Mapped'}}
Mustache.registerHelper("if_in_map", function(list, path, value, options) {
  list = resolve_computed(list);

  if (!list.attr || list.attr('length')) {
    path = path.split('.');
    var map = $.map(list, function(obj) {
      can.each(path, function(prop) {
        obj = (obj && obj[prop]) || null;
      })
      return obj;
    });

    if (map.indexOf(value) > -1)
      return options.fn(options.contexts);
  }
  return options.inverse(options.contexts);
});

function findAuditors(instance){
  var loader = resolve_computed(instance).get_binding('authorizations');
  
  return $.map(loader.list, function(binding) {
    var role = binding.instance.role.reify();
    if (binding.instance.role.reify().attr('name') === 'Auditor') {
      return {
        person: binding.instance.person.reify()
        , binding: binding.instance
      }
    }
  });
}

Mustache.registerHelper("with_auditors", function(instance, options) {

  var auditor_hook, _el
  , id = can.view.hook(auditor_hook = function auditor_hook(el){
    var html
      , auditors = findAuditors(instance);
    _el = el;
    if(auditors.length > 0){
      html = options.fn(options.contexts.add({"auditors": auditors}));
    }
    else{
      html = options.inverse(options.contexts);
    }
    $(el).html(html);
    can.view.hookup(el);
  });
  resolve_computed(instance).get_mapping('authorizations').bind("change", function() { auditor_hook(_el); });
  return "<span" 
    + id
    + " data-replace='true'/>";
});

Mustache.registerHelper("if_instance_of", function(inst, cls, options) {
  var result;
  cls = resolve_computed(cls);
  inst = resolve_computed(inst);

  if(typeof cls === "string") {
    cls = cls.split("|").map(function(c) {
      return CMS.Models[c];
    })
  } else if(typeof cls !== "function") {
    cls = [cls.constructor];
  } else {
    cls = [cls];
  }

  result = can.reduce(cls, function(res, c) {
    return res || inst instanceof c;
  }, false);

  return options[result ? "fn" : "inverse"](options.contexts);
});

Mustache.registerHelper("prune_context", function(options) {
  return options.fn(new can.view.Scope(options.context));
});

// Turns DocumentationResponse to Response
Mustache.registerHelper("type_to_readable", function(str, options){
  return resolve_computed(str, true).replace(/([A-Z])/g, ' $1').split(' ').pop();
});

Mustache.registerHelper("mixed_content_check", function(url, options) {
  url = Mustache.getHelper("schemed_url", options.contexts).fn(url);
  if(window.location.protocol === "https:" && !/^https:/.test(url)) {
    return options.inverse(options.contexts);
  } else {
    return options.fn(options.contexts);
  }
});

/**
  scriptwrap - create live-bound content contained within a <script> tag as CDATA
  to prevent, e.g. iframes being rendered in hidden fields, or temporary storage 
  of markup being found by $().

  Usage
  -----
  To render a section of markup in a script tag:
  {{#scriptwrap}}<section content>{{/scriptwrap}}

  To render the output of another helper in a script tag:
  {{scriptwrap "name_of_other_helper" helper_arg helper_arg... hashkey=hashval}}

  Hash keys starting with "attr_" will be treated as attributes to place on the script tag itself.
  e.g. {{#scriptwrap attr_class="data-popover-content" attr_aria_
*/
Mustache.registerHelper("scriptwrap", function(helper) {
  var extra_attrs = ""
  , args = can.makeArray(arguments).slice(1, arguments.length)
  , options = args[args.length - 1] || helper
  , ret = "<script type='text/html'" + can.view.hook(function(el, parent, view_id) {
    var c = can.compute(function() {
      var $d = $("<div>").html(
        helper === options
        ? options.fn(options.contexts)  //not calling a separate helper case
        : Mustache.getHelper(helper, options.contexts).fn.apply(options.context, args));
      can.view.hookup($d);
      return "<script type='text/html'" + extra_attrs + ">" + $d.html() + "</script>";
    });

    can.view.live.html(el, c, parent);
  });

  if(options.hash) {
    can.each(Object.keys(options.hash), function(key) {
      if(/^attr_/.test(key)) {
        extra_attrs += " " + key.substr(5).replace("_", "-") + "='" + resolve_computed(options.hash[key]) + "'";
        delete options.hash[key];
      }
    });
  }

  ret += "></script>";
  return new Mustache.safeString(ret);
});

Mustache.registerHelper("ggrc_config_value", function(key, default_, options) {
  key = resolve_computed(key);
  if (!options) {
    options = default_;
    default_ = null;
  }
  default_ = resolve_computed(default_);
  default_ = default_ || "";
  return can.getObject(key, [GGRC.config]) || default_;
});

Mustache.registerHelper("is_page_instance", function(instance, options){
  var instance = resolve_computed(instance)
    , page_instance = GGRC.page_instance()
    ;
  
  if(instance.type === page_instance.type && instance.id === page_instance.id){
    return options.fn(options.contexts);
  }
  else{
    return options.inverse(options.contexts);
  }
});

Mustache.registerHelper("remove_space", function(str, options){
  return resolve_computed(str, true).replace(' ', '');
});

Mustache.registerHelper("if_auditor", function(instance, options){
<<<<<<< HEAD
  var auditor_hook, _el, _instance = instance
    , id = can.view.hook(auditor_hook = function auditor_hook(el){
    var admin = Permission.is_allowed("__GGRC_ADMIN__")
    , instance = resolve_computed(_instance).reify()
    , finished = instance.status === "Accepted"
    , audit = instance.audit.reify()
    , auditors = findAuditors(audit)
    , auditor = auditors.length > 0 && auditors[0].person.id === GGRC.current_user.id
    , html, _el = el;
    if(admin || (!finished && auditor)){
      html = options.fn(options.contexts);
    }
    else{
      html = options.inverse(options.contexts);
    }
    $(el).html(html);
    if(typeof el !== "undefined")
      can.view.hookup(el);
  });
  resolve_computed(instance).reify().audit.reify().get_mapping('authorizations').bind("change", function() { auditor_hook(_el); });
  return "<span" 
    + id
    + " data-replace='true'/>";
=======
  var instance, audit, auditors
    , admin = Permission.is_allowed("__GGRC_ADMIN__")
    , include_admin = !options.hash || options.hash.include_admin !== false;

  instance = resolve_computed(instance);
  instance = (!instance || instance instanceof CMS.Models.Request) ? instance : instance.reify();

  if(!instance) 
    return "";

  audit = instance.attr("audit");

  if(!audit)
    return "";  //take no action until audit is available

  audit = audit.reify();
  auditors = findAuditors(audit);

  if((include_admin && admin) || (auditors.length > 0 && auditors[0].person.id === GGRC.current_user.id)) {
    return options.fn(options.contexts);
  } else {
    return options.inverse(options.contexts);
  }
>>>>>>> 37d68325
});

Mustache.registerHelper("if_can_edit_request", function(instance, options){
  
  var auditor_hook, _el, _instance = instance
    , id = can.view.hook(auditor_hook = function auditor_hook(el){
      var admin = Permission.is_allowed("__GGRC_ADMIN__")
      , instance = resolve_computed(_instance).reify()
      , accepted = instance.status === "Accepted"
      , update = Permission.is_allowed("update", instance)
      , map = Permission.is_allowed("mapping", instance)
      , create = Permission.is_allowed("creating", instance)
      , assignee = instance.assignee.id === GGRC.current_user.id
      , audit = instance.audit.reify()
      , auditors = findAuditors(audit)
      , auditor = auditors.length > 0 && auditors[0].person.id === GGRC.current_user.id
      , auditor_states = ["Draft", "Responded", "Amended Response"]
      , can_auditor_edit = auditor && $.inArray(instance.status, auditor_states) != -1
      , can_assignee_edit = assignee && instance.status === "Draft"
      , html, _el = el;
      ;
      //    instead of
      //    ^if' allow_mapping_or_creating '\
      //    or ^is_allowed' 'update' instance '\
      //    ' _1_context=instance.context.id
      if(admin || can_auditor_edit || can_assignee_edit || 
          (!accepted && (update || map || create))){
        html = options.fn(options.contexts);
      }
      else{
        html = options.inverse(options.contexts);
      }
      
      $(el).html(html);
      if(typeof el !== "undefined")
        can.view.hookup(el);
  });
  
  resolve_computed(instance).reify().audit.reify().get_mapping('authorizations').bind("change", function() { auditor_hook(_el); });
  return "<span" 
    + id
    + " data-replace='true'/>";
});

Mustache.registerHelper("strip_html_tags", function(str){
  return resolve_computed(str).replace(/<(?:.|\n)*?>/gm, '');
});

})(this, jQuery, can);<|MERGE_RESOLUTION|>--- conflicted
+++ resolved
@@ -2109,32 +2109,7 @@
 });
 
 Mustache.registerHelper("if_auditor", function(instance, options){
-<<<<<<< HEAD
-  var auditor_hook, _el, _instance = instance
-    , id = can.view.hook(auditor_hook = function auditor_hook(el){
-    var admin = Permission.is_allowed("__GGRC_ADMIN__")
-    , instance = resolve_computed(_instance).reify()
-    , finished = instance.status === "Accepted"
-    , audit = instance.audit.reify()
-    , auditors = findAuditors(audit)
-    , auditor = auditors.length > 0 && auditors[0].person.id === GGRC.current_user.id
-    , html, _el = el;
-    if(admin || (!finished && auditor)){
-      html = options.fn(options.contexts);
-    }
-    else{
-      html = options.inverse(options.contexts);
-    }
-    $(el).html(html);
-    if(typeof el !== "undefined")
-      can.view.hookup(el);
-  });
-  resolve_computed(instance).reify().audit.reify().get_mapping('authorizations').bind("change", function() { auditor_hook(_el); });
-  return "<span" 
-    + id
-    + " data-replace='true'/>";
-=======
-  var instance, audit, auditors
+  var instance, audit, auditors, finished
     , admin = Permission.is_allowed("__GGRC_ADMIN__")
     , include_admin = !options.hash || options.hash.include_admin !== false;
 
@@ -2144,20 +2119,20 @@
   if(!instance) 
     return "";
 
+  finished = instance.status === "Accepted"
   audit = instance.attr("audit");
-
+  
   if(!audit)
     return "";  //take no action until audit is available
 
   audit = audit.reify();
   auditors = findAuditors(audit);
 
-  if((include_admin && admin) || (auditors.length > 0 && auditors[0].person.id === GGRC.current_user.id)) {
+  if((include_admin && admin) || (auditors.length > 0 && auditors[0].person.id === GGRC.current_user.id) && !finished) {
     return options.fn(options.contexts);
   } else {
     return options.inverse(options.contexts);
   }
->>>>>>> 37d68325
 });
 
 Mustache.registerHelper("if_can_edit_request", function(instance, options){
