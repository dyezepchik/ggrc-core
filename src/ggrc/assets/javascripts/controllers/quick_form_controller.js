--- conflicted
+++ resolved
@@ -147,9 +147,6 @@
       that.options.instance.attr('_disabled', '');
     });
   }
-<<<<<<< HEAD
-=======
-
 });
 
 /*
@@ -396,6 +393,5 @@
       };
     }
   },
->>>>>>> 90f7e261
 });
 })(this.can, this.can.$, this.GGRC);