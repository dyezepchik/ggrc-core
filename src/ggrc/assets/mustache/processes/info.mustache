{{!
    Copyright (C) 2013 Google Inc., authors, and contributors <see AUTHORS file>
    Licensed under http://www.apache.org/licenses/LICENSE-2.0 <see LICENSE file>
    Created By: brad@reciprocitylabs.com
    Maintained By: brad@reciprocitylabs.com
}}

<<<<<<< HEAD
{{#instance}}
  <section class="info">
    {{#is_info_pin}}
    <div class="clearfix">
      {{{render '/static/mustache/base_objects/info-pin.mustache'}}}
      <div class="tier-content">
        {{{render '/static/mustache/base_objects/general_info.mustache' instance=instance}}}
=======
<section class="info">
  {{#instance}}

  {{#is_allowed 'update' instance context='for'}}
    <div class="action-bar">
      <ul class="change-links">
        {{{render_hooks 'System.info_widget_actions'}}}
        <li>
          <a href="javascript://" data-toggle="modal-ajax-form" data-object-plural="{{model.table_plural}}" data-object-singular="{{model.model_singular}}" data-modal-reset="reset" data-modal-class="modal-wide" title="Edit {{model.model_title}}" data-object-id="page">
            <i class="grcicon-edit"></i>
            <span>Edit {{instance.class.title_singular}}</span>
          </a>
        </li>
      </ul>
    </div>
  {{/is_allowed}}


  {{{render '/static/mustache/base_objects/general_info.mustache' instance=instance}}}
  {{{render '/static/mustache/base_objects/contacts.mustache' instance=instance}}}
  {{{render '/static/mustache/base_objects/urls.mustache' instance=instance}}}
  {{{render '/static/mustache/base_objects/notes.mustache' instance=instance}}}

  <br>

  <div class="row-fluid">
    <div class="span12">
      <div class="info-expand">
        <a class="show-hidden-fields info-show-hide" href="javascript://">
          <span class="out">
            <i class="grcicon-show-arrow"></i>
            Show
          </span>
          <span class="in">
            <i class="grcicon-hide-arrow"></i>
            Hide
          </span>
          Advanced
          <span class="hidden-fields out">
            Code, Network Zone, Effective Date, Stop Date
          </span>
        </a>
>>>>>>> 59450a2e
      </div>
    </div>
    {{/is_info_pin}}

    {{#is_allowed 'update' instance context='for'}}
      <div class="details-wrap">
        <a class="btn btn-small btn-draft dropdown-toggle" href="#" data-toggle="dropdown"><i class="grcicon-setup-color"></i></a>
        <ul class="dropdown-menu" aria-labelledby="drop1" role="menu">
          {{{render_hooks 'System.info_widget_actions'}}}
          <li>
            <a href="javascript://" data-toggle="modal-ajax-form" data-object-plural="{{model.table_plural}}" data-object-singular="{{model.model_singular}}" data-modal-reset="reset" data-modal-class="modal-wide" title="Edit {{model.model_title}}" data-object-id="{{instance.id}}">
              <i class="grcicon-edit"></i>
              <span>Edit {{instance.class.title_singular}}</span>
            </a>
          </li>
        </ul>
      </div>
<<<<<<< HEAD
    {{/is_allowed}}

    <div class="tier-content">
      {{^is_info_pin}}
        {{{render '/static/mustache/base_objects/general_info.mustache' instance=instance}}}
      {{/is_info_pin}}
      {{{render '/static/mustache/base_objects/description.mustache' instance=instance}}}
      {{{render '/static/mustache/base_objects/notes.mustache' instance=instance}}}
      {{{render '/static/mustache/base_objects/contacts.mustache' instance=instance}}}
      {{{render '/static/mustache/base_objects/urls.mustache' instance=instance}}}

      <div class="custom-attr-wrap">
        <div class="row-fluid">
          <div class="span12">
            <div class="info-expand">
              <a class="show-hidden-fields info-show-hide" href="javascript://">
                <span class="out">
                  <i class="grcicon-arrow-right"></i>
                  Show 
                </span>
                <span class="in">
                  <i class="grcicon-arrow-bottom"></i>
                  Hide
                </span>
                Advanced
              </a>
            </div>
          </div>
        </div>
        <div class="hidden-fields-area" style="display:none;">
          <div class="row-fluid wrap-row">
            <div class="span3">
              <h6>Code</h6>
              {{slug}}
              </p>
            </div>
            <div class="span3">
              <h6>Network Zone</h6>
              <p>
                {{#using network_zone=network_zone}}
                  {{network_zone.title}}
                {{/using}}
              </p>
            </div>
            <div class="span3">
              <h6>Effective Date</h6>
              <p>
                {{localize_date start_date}}
              </p>
            </div>
            <div class="span3">
              <h6>Stop Date</h6>
              <p>
                {{localize_date end_date}}
              </p>
            </div>
          </div>
        </div>
      </div><!-- custom-attr-wrap end -->
    </div><!-- tier-content end -->

  </section>
=======
    </div>
  </div>

  {{{render '/static/mustache/custom_attributes/info.mustache' instance=instance}}}
>>>>>>> 59450a2e

  <div class="info-widget-footer">
    <p>
      <small>
        <em>
          Created {{#if owners.length}}by {{#using contacts=owners}}{{#contacts}}{{{render '/static/mustache/people/popover.mustache' person=this}}}{{/contacts}}{{/using}}{{/if}} at {{date created_at}}
          &nbsp;&nbsp;&nbsp;&nbsp;
          Modified by {{#using person=modified_by}}{{{render '/static/mustache/people/popover.mustache' person=person}}}{{/using}} on {{date updated_at}}
        </em>
      </small>
    </p>
  </div>
{{/instance}}<|MERGE_RESOLUTION|>--- conflicted
+++ resolved
@@ -5,7 +5,6 @@
     Maintained By: brad@reciprocitylabs.com
 }}
 
-<<<<<<< HEAD
 {{#instance}}
   <section class="info">
     {{#is_info_pin}}
@@ -13,50 +12,6 @@
       {{{render '/static/mustache/base_objects/info-pin.mustache'}}}
       <div class="tier-content">
         {{{render '/static/mustache/base_objects/general_info.mustache' instance=instance}}}
-=======
-<section class="info">
-  {{#instance}}
-
-  {{#is_allowed 'update' instance context='for'}}
-    <div class="action-bar">
-      <ul class="change-links">
-        {{{render_hooks 'System.info_widget_actions'}}}
-        <li>
-          <a href="javascript://" data-toggle="modal-ajax-form" data-object-plural="{{model.table_plural}}" data-object-singular="{{model.model_singular}}" data-modal-reset="reset" data-modal-class="modal-wide" title="Edit {{model.model_title}}" data-object-id="page">
-            <i class="grcicon-edit"></i>
-            <span>Edit {{instance.class.title_singular}}</span>
-          </a>
-        </li>
-      </ul>
-    </div>
-  {{/is_allowed}}
-
-
-  {{{render '/static/mustache/base_objects/general_info.mustache' instance=instance}}}
-  {{{render '/static/mustache/base_objects/contacts.mustache' instance=instance}}}
-  {{{render '/static/mustache/base_objects/urls.mustache' instance=instance}}}
-  {{{render '/static/mustache/base_objects/notes.mustache' instance=instance}}}
-
-  <br>
-
-  <div class="row-fluid">
-    <div class="span12">
-      <div class="info-expand">
-        <a class="show-hidden-fields info-show-hide" href="javascript://">
-          <span class="out">
-            <i class="grcicon-show-arrow"></i>
-            Show
-          </span>
-          <span class="in">
-            <i class="grcicon-hide-arrow"></i>
-            Hide
-          </span>
-          Advanced
-          <span class="hidden-fields out">
-            Code, Network Zone, Effective Date, Stop Date
-          </span>
-        </a>
->>>>>>> 59450a2e
       </div>
     </div>
     {{/is_info_pin}}
@@ -74,7 +29,6 @@
           </li>
         </ul>
       </div>
-<<<<<<< HEAD
     {{/is_allowed}}
 
     <div class="tier-content">
@@ -136,13 +90,9 @@
       </div><!-- custom-attr-wrap end -->
     </div><!-- tier-content end -->
 
+  {{{render '/static/mustache/custom_attributes/info.mustache' instance=instance}}}
+
   </section>
-=======
-    </div>
-  </div>
-
-  {{{render '/static/mustache/custom_attributes/info.mustache' instance=instance}}}
->>>>>>> 59450a2e
 
   <div class="info-widget-footer">
     <p>
