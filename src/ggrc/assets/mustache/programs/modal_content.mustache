--- conflicted
+++ resolved
@@ -59,39 +59,14 @@
             <a data-id="hide_owner_lk" href="javascript://" class="field-hide" tabindex="-1">hide</a>
           </label>
           <div tabindex="4">
-<<<<<<< HEAD
             {{#with_mapping "owners" instance}}
-              <input class="input-block-level" name="owners.0.instance.email" data-lookup="Person" data-params="Person:is_enabled=1" placeholder="Enter email address" type="hidden" value="" />
+              <input data-id="owner_txtbx" class="input-block-level" name="owners.0.instance.email" data-lookup="Person" data-params="Person:is_enabled=1" placeholder="Enter email address" type="hidden" value="" />
               <input class="input-block-level" readonly="true" disabled="true" placeholder="Enter email address" type="text" value="{{owners.0.instance.email}}" />
-=======
-            {{#with_mapping "authorizations" instance}}
-            {{#using owner=instance.owners.0 model_singular=model.model_singular}}
-            {{#with_current_user_as 'current_user'}}
-              <input data-id="owner_txtbx" class="input-block-level" name="owners.0.email" data-lookup="Person" data-params="Person:is_enabled=1" placeholder="Enter email address" type="hidden" value="" />
-              <input class="input-block-level" readonly="true" disabled="true" placeholder="Enter email address" type="text" value="{{private_program_owner instance modal_title}}" />
-            {{/with_current_user_as}}
-            {{/using}}
->>>>>>> d6803815
             {{/with_mapping}}
           </div>
         </div>
       </div>
-<<<<<<< HEAD
       {{> /static/mustache/base_objects/modal_contact_fields.mustache}}
-=======
-      <div class="row-fluid inner-hide">
-        <div data-id="contact_hidden" class="span12 hidable">
-          {{#using contact=instance.contact model_singular=model.model_singular}}
-          <label>
-            Contact
-            <i class="grcicon-help-black" rel="tooltip" title="Point of contact for this object"></i>
-            <a data-id="hide_contact_lk" href="javascript://" class="field-hide" tabindex="-1">hide</a>
-          </label>
-          <input data-id="contact_txtbx" tabindex="5" class="input-block-level" name="contact.email" data-lookup="Person" data-params="Person:is_enabled=1" placeholder="Enter email address" type="text" value="{{firstexist contact.email ''}}" />
-          {{/using}}
-        </div>
-      </div>
->>>>>>> d6803815
     </div>
   </div>
 
