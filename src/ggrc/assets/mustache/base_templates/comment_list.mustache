--- conflicted
+++ resolved
@@ -5,39 +5,10 @@
     Maintained By: ivan@reciprocitylabs.com
 }}
 
-<<<<<<< HEAD
-<ul class="entry-list">
-  {{#comments}}
-    <li>
-      <span class="person-label {{author.type}}"></span>
-      <div class="w-status">
-        <span class="entry-author">
-          {{#author}}
-            <a href="javascript://">{{name}}</a>
-          {{/author}}
-          added a response - {{timestamp}}
-        </span>
-        {{description}}
-        <ul class="attachment-list">
-          {{#attachments}}
-            <li>
-              <i class="grcicon-file{{#icon}}-{{icon}}{{/icon}}"></i>
-              <a href="{{url}}" target="_blank">
-                {{name}}
-              </a>
-            </li>
-          {{/attachments}}
-        </ul>
-      </div>
-    </li>
-  {{/comments}}
-</ul>
-=======
 {{#instance.class.info_pane_options.comments}}
 {{#add_to_current_scope parent_instance=instance}}
   <ul class="entry-list" {{data 'options'}} data-info-controller="true"
     {{ (el) -> el.cms_controllers_tree_view(el.data("options")).control("tree_view").display() }}>
   </ul>
 {{/add_to_current_scope}}
-{{/instance}}
->>>>>>> a8fbe02c
+{{/instance}}