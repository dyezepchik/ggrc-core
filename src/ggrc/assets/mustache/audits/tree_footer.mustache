{{#if allow_mapping_or_creating}}
{{#if_instance_of parent_instance 'Program'}}
{{#if allow_creating}}
{{#is_allowed 'create' model.shortName context=parent_instance.context.id}}
<li class="tree-item tree-item-add tree-footer">
  <div class="row-fluid">
    <div class="span12">
      <a href="javascript://" class="section-create" data-toggle="modal-ajax-form" data-modal-reset="reset" data-modal-class="modal-wide" data-object-singular="Audit" data-object-plural="audits" data-object-params='{ "{{parent_instance.constructor.table_singular}}": { "id" : {{parent_instance.id}}, "title" : "{{parent_instance.title}}" }, "context": { "id" : {{firstexist parent_instance.context.id "null"}}, "href" : "{{parent_instance.context.href}}", "type" : "{{parent_instance.context.type}}" } }'>
        + {{model.title_singular}}
      </a>
<<<<<<< HEAD
      <span class="section-expander">
        <a href="javascript://" class="section-create" data-toggle="modal-ajax-form" data-modal-reset="reset" data-modal-class="modal-wide" data-object-singular="Audit" data-object-plural="audits" data-object-params='{ "{{parent_instance.class.table_singular}}": { "id" : {{parent_instance.id}}, "title" : "{{parent_instance.title}}" }, "context": { "id" : {{firstexist parent_instance.context.id "null"}}, "href" : "{{parent_instance.context.href}}", "type" : "{{parent_instance.context.type}}" } }'>
          <i class="grcicon-add-black"></i>
          Create {{model.title_singular}}
        </a>
      </span>
=======
>>>>>>> d2054f7c
    </div>
  </div>
</li>
{{/is_allowed}}
{{/if}}
{{/if_instance_of}}
{{/if}}<|MERGE_RESOLUTION|>--- conflicted
+++ resolved
@@ -5,18 +5,9 @@
 <li class="tree-item tree-item-add tree-footer">
   <div class="row-fluid">
     <div class="span12">
-      <a href="javascript://" class="section-create" data-toggle="modal-ajax-form" data-modal-reset="reset" data-modal-class="modal-wide" data-object-singular="Audit" data-object-plural="audits" data-object-params='{ "{{parent_instance.constructor.table_singular}}": { "id" : {{parent_instance.id}}, "title" : "{{parent_instance.title}}" }, "context": { "id" : {{firstexist parent_instance.context.id "null"}}, "href" : "{{parent_instance.context.href}}", "type" : "{{parent_instance.context.type}}" } }'>
+      <a href="javascript://" class="section-create" data-toggle="modal-ajax-form" data-modal-reset="reset" data-modal-class="modal-wide" data-object-singular="Audit" data-object-plural="audits" data-object-params='{ "{{parent_instance.class.table_singular}}": { "id" : {{parent_instance.id}}, "title" : "{{parent_instance.title}}" }, "context": { "id" : {{firstexist parent_instance.context.id "null"}}, "href" : "{{parent_instance.context.href}}", "type" : "{{parent_instance.context.type}}" } }'>
         + {{model.title_singular}}
       </a>
-<<<<<<< HEAD
-      <span class="section-expander">
-        <a href="javascript://" class="section-create" data-toggle="modal-ajax-form" data-modal-reset="reset" data-modal-class="modal-wide" data-object-singular="Audit" data-object-plural="audits" data-object-params='{ "{{parent_instance.class.table_singular}}": { "id" : {{parent_instance.id}}, "title" : "{{parent_instance.title}}" }, "context": { "id" : {{firstexist parent_instance.context.id "null"}}, "href" : "{{parent_instance.context.href}}", "type" : "{{parent_instance.context.type}}" } }'>
-          <i class="grcicon-add-black"></i>
-          Create {{model.title_singular}}
-        </a>
-      </span>
-=======
->>>>>>> d2054f7c
     </div>
   </div>
 </li>
