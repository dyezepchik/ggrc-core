--- conflicted
+++ resolved
@@ -1,14 +1,10 @@
-<<<<<<< HEAD
 {{!
     Copyright (C) 2013 Google Inc., authors, and contributors <see AUTHORS file>
     Licensed under http://www.apache.org/licenses/LICENSE-2.0 <see LICENSE file>
     Created By: brad@reciprocitylabs.com
     Maintained By: brad@reciprocitylabs.com
 }}
-<li class="tree-item programs request-list" data-object-id="{{instance.id}}" data-object-type="{{instance.constructor.table_singular}}">
-=======
 <li class="tree-item programs request-list rq-{{to_class instance.status}} {{^instance.assignee}}rq-warning{{/instance.assignee}}" data-object-id="{{instance.id}}" data-object-type="{{instance.constructor.table_singular}}">
->>>>>>> 165ac89b
   <div class="item-main" {{#instance}}{{data 'model'}}{{/instance}} data-model="true">
     <a href="javascript://" class="openclose">
       <div class="row-fluid">
