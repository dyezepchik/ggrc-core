--- conflicted
+++ resolved
@@ -5,13 +5,13 @@
     Maintained By: brad@reciprocitylabs.com
 }}
 
-  <li class="tree-item governance" data-object-id="{{instance.id}}" data-object-type="{{instance.class.table_singular}}" {{addclass "t-" instance.workflow_state}}>
+  <li class="tree-item governance" data-object-id="{{instance.id}}" data-object-type="{{instance.class.table_singular}}">
     <div class="item-main" {{#instance}}{{data 'model'}}{{/instance}}>
       <div class="openclose">
         <a class="openclose-placeholder" href="javascript://"> </a>
         <div class="row-fluid">
           <div class="span12">
-
+            
             <ul class="tree-action-list">
               {{#infer_roles instance}}
                 <li>
@@ -34,13 +34,9 @@
                   </div>
                 </li>
               {{/instance.contact}}
-<<<<<<< HEAD
               <li>
                 {{{renderLive '/static/mustache/base_objects/states.mustache' status=instance.workflow_state}}}
               </li>
-=======
-
->>>>>>> 7c09c7a8
               {{#if_instance_of instance 'Contract'}}
                 <li>
                   <div class="counter">
@@ -50,7 +46,7 @@
                     {{/with_mapping_count}}
                   </div>
                 </li>
-              {{else}}
+              {{else}}  
                 <li>
                   <div class="counter">
                     <i class="grcicon-section-black"></i>
@@ -61,14 +57,14 @@
                 </li>
               {{/if_instance_of}}
             </ul>
-
+            
             <div class="item-data">
               <div class="tree-title-area">
                 <i class="grcicon-{{instance.class.table_singular}}-color"></i>
                 {{instance.title}}
               </div>
             </div>
-
+            
           </div>
         </div>
       </div>
@@ -112,10 +108,10 @@
           <div class="show-description">
             <div class="row-fluid">
               <div class="span12">
-                <div class="tree-description">
+                <div class="tree-description short">
                   {{{instance.description}}}
                 </div>
-                
+                {{{show_long}}}
               </div>
             </div>
           </div>
@@ -138,7 +134,7 @@
         </div>
         {{/instance.url}}
       </div>
-
+      
       {{#if draw_children}}
         {{#prune_context}} {{! this line is just chopping the context stack down to one element}}
           <div class="inner-tree">
@@ -146,7 +142,7 @@
             <h6>{{#if_equals instance.class.model_singular 'Contract'}}Clauses{{else}}Sections{{/if_equals}} ({{child_count}})<!-- {{^children_drawn}}<span {{attach_spinner '{ "radius": 4, "length": 4, "width": 2 }' 'display:inline-block; left: 15px; top: -4px' }}> - Loading... </span>{{/children_drawn}}-->
                 {{{renderLive '/static/mustache/base_objects/relevance_action.mustache' list=original_list parent_instance=instance model=model multiple_mapping_case=true}}}
               </h6>
-              <ul class="tree-structure new-tree colored-list" {{data 'options'}} {{ (el) -> el.cms_controllers_tree_view(el.data("options")) }}></ul>
+              <ul class="tree-structure new-tree" {{data 'options'}} {{ (el) -> el.cms_controllers_tree_view(el.data("options")) }}></ul>
             {{/child_options}}
           </div>
         {{/prune_context}}
