{{!
    Copyright (C) 2015 Google Inc., authors, and contributors <see AUTHORS file>
    Licensed under http://www.apache.org/licenses/LICENSE-2.0 <see LICENSE file>
    Created By: ivan@reciprocitylabs.com
    Maintained By: ivan@reciprocitylabs.com
}}

{{#if allow_mapping_or_creating}}
<<<<<<< HEAD
  <a
    class="section-add"
    href="javascript://"
    rel="tooltip"
    data-placement="left"
    data-toggle="unified-mapper"
    data-join-mapping="{{mapping}}"
    data-join-option-type="{{model.shortName}}"
    data-join-object-id="{{parent_instance.id}}"
    data-join-object-type="{{parent_instance.class.shortName}}"
    data-original-title="Map {{firstnonempty title_singular model.title_singular 'Object'}} to this {{firstnonempty parent_instance.class.title_singular 'Object'}}">
    <i class="fa fa-plus-circle"></i>
  </a>
{{/if}}
{{/is_allowed_to_map}}
=======
  {{#if_instance_of parent_instance 'Audit'}}
    {{#if allow_creating}}
    {{#is_allowed 'create' model.shortName context=parent_instance.context.id}}
      <a href="javascript://" class="section-create" rel="tooltip" data-placement="left" data-original-title="Create {{model.shortName}}" data-toggle="modal-ajax-form" data-modal-reset="reset" data-modal-class="modal-wide" data-object-singular="{{model.model_singular}}" data-object-plural="{{model.table_plural}}">
        <i class="grcicon-add-black"></i>
      </a>
    {{/is_allowed}}
    {{/if}}
  {{else}}
    {{^if_instance_of parent_instance 'ControlAssessment'}}
      {{#if allow_mapping}}
      {{#is_allowed_to_map parent_instance model.shortName}}
        <a
          class="section-add"
          href="javascript://"
          rel="tooltip"
          data-placement="left"
          data-toggle="unified-mapper"
          data-join-mapping="{{mapping}}"
          data-join-option-type="{{model.shortName}}"
          data-join-object-id="{{parent_instance.id}}"
          data-join-object-type="{{parent_instance.class.shortName}}"
          data-original-title="Map {{firstnonempty title_singular model.title_singular 'Object'}} to this {{firstnonempty parent_instance.class.title_singular 'Object'}}">
          <i class="grcicon-add-black"></i>
        </a>
      {{/is_allowed_to_map}}
      {{/if}}
    {{/if_instance_of}}
  {{/if_instance_of}}
{{/if}}
>>>>>>> 66d92f42
<|MERGE_RESOLUTION|>--- conflicted
+++ resolved
@@ -6,28 +6,11 @@
 }}
 
 {{#if allow_mapping_or_creating}}
-<<<<<<< HEAD
-  <a
-    class="section-add"
-    href="javascript://"
-    rel="tooltip"
-    data-placement="left"
-    data-toggle="unified-mapper"
-    data-join-mapping="{{mapping}}"
-    data-join-option-type="{{model.shortName}}"
-    data-join-object-id="{{parent_instance.id}}"
-    data-join-object-type="{{parent_instance.class.shortName}}"
-    data-original-title="Map {{firstnonempty title_singular model.title_singular 'Object'}} to this {{firstnonempty parent_instance.class.title_singular 'Object'}}">
-    <i class="fa fa-plus-circle"></i>
-  </a>
-{{/if}}
-{{/is_allowed_to_map}}
-=======
   {{#if_instance_of parent_instance 'Audit'}}
     {{#if allow_creating}}
     {{#is_allowed 'create' model.shortName context=parent_instance.context.id}}
       <a href="javascript://" class="section-create" rel="tooltip" data-placement="left" data-original-title="Create {{model.shortName}}" data-toggle="modal-ajax-form" data-modal-reset="reset" data-modal-class="modal-wide" data-object-singular="{{model.model_singular}}" data-object-plural="{{model.table_plural}}">
-        <i class="grcicon-add-black"></i>
+        <i class="fa fa-plus-circle"></i>
       </a>
     {{/is_allowed}}
     {{/if}}
@@ -46,11 +29,10 @@
           data-join-object-id="{{parent_instance.id}}"
           data-join-object-type="{{parent_instance.class.shortName}}"
           data-original-title="Map {{firstnonempty title_singular model.title_singular 'Object'}} to this {{firstnonempty parent_instance.class.title_singular 'Object'}}">
-          <i class="grcicon-add-black"></i>
+          <i class="fa fa-plus-circle"></i>
         </a>
       {{/is_allowed_to_map}}
       {{/if}}
     {{/if_instance_of}}
   {{/if_instance_of}}
-{{/if}}
->>>>>>> 66d92f42
+{{/if}}