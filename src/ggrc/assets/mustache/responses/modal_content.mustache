{{!div class="modal-body"}}
{{#instance}}
<form action="javascript://">
  <div class="row-fluid">
    <div class="span9">
      <label>
        Response
        <span class="required">*</span>
      </label>
      <div class="wysiwyg-area">
          <textarea id="response_description" tabindex="1" class="input-block-level double wysihtml5" placeholder="Response Title" name="description" autofocus>{{{description}}}</textarea>
      </div>
    </div>
    
    {{#using contact=instance.contact}}
    {{#with_current_user_as 'current_user'}}
    <div class="span3">
      <label>
        Assignee
        <span class="required">*</span>
      </label>
      <div class="objective-selector">
        {{#if new_object_form}}
          <i class="grcicon-person-green pull-left icon-field"></i>
          <input tabindex="2" type="text" name="contact.email" class="span11 search-icon" placeholder="Enter text to search for Assignee" data-lookup="Person" value="{{firstnonempty contact.email request_assignee.email ''}}">
          <input type="hidden" name="contact.id" value="{{firstnonempty contact.id request_assignee.id ''}}">
        {{else}}
          {{#using request=instance.request}}
          {{#using request_assignee=request.assignee}}
<<<<<<< HEAD
            {{#if_equals request_assignee contact}}
              <span class="read-only oneline">
                <i class="grcicon-person-green pull-left icon-field"></i>
                {{{renderLive '/static/mustache/people/popover.mustache' person=contact}}}
              </span>
            {{else}}
            <i class="grcicon-person-green pull-left icon-field"></i>
            <input tabindex="2" type="text" name="contact.email" class="span11" data-lookup="Person" value="{{firstnonempty contact.email parent_instance.assignee.reify.email ''}}">
            <input type="hidden" name="contact.id" value="{{firstnonempty contact.id ''}}">
            {{/if}}
=======
            <input tabindex="2" type="text" name="contact.email" class="span10 search-icon" placeholder="Enter text to search for Assignee" data-lookup="Person" value="{{firstnonempty contact.email request_assignee.email ''}}">
            <input type="hidden" name="contact.id" value="{{firstnonempty contact.id request_assignee.id ''}}">
>>>>>>> 98f0fb48
          {{/using}}
          {{/using}}
        {{/if}}
      </div>
    </div>
    {{/with_current_user_as}}
    {{/using}}
  </div>
  
  <div class="row-fluid">
    {{#if_instance_of instance "DocumentationResponse"}}
    <div class="span6">
      <ggrc-modal-connector
        instance="instance"
        source_mapping="documents"
        mapping="documents"
        deferred="true"
        >
        <label class="border-l">
          Documents
          <a href="javascript://" class="field-hide">hide</a>
        </label>
        {{#each list}}
        <div class="oneline">
          <a class="url" data-popover-trigger="sticky-hover" data-sticky-popover="true" data-content="{{render '/static/mustache/pbc/iframe_tooltip.mustache' url=link}}" href="{{schemed_url link}}" target="_blank">
            {{firstnonempty title link}}
          </a>
          <a href="javascript://" class="unmap" data-toggle="unmap">
            <span class="result" {{data 'result'}}></span>
            <i class="grcicon-deleted"></i>
          </a>
        </div>
        {{/each}}
        {{^list.length}}
          <span class="gray"><em>No meetings</em></span>
        {{/list.length}}
        {{^if_hooks 'DocumentationResponse.modal_connector'}}
        {{#prune_context}}
          <br>
          <div class="objective-selector">
            <div style="float:left">
              <label for="link" style="line-height:29px">Add Evidence URL: &nbsp;</label>
            </div>
            <div style="float:left"><input tabindex="3" type="text" name="link" placeholder="Enter Evidence URL here" value="{{attributes.link}}"></div>
            <input type="hidden" name="context" model="Context" value="{{instance.context.id}}">
            <div style="clear:both; height:1px">&nbsp;</div>
            <div style="float:left">
              <label for="title" style="line-height:29px">Evidence title (optional): &nbsp;</label>
            </div>
            <div style="float:left"><input tabindex="3" type="text" name="title" placeholder="Enter title here" value="{{attributes.title}}"></div>            
            <div style="clear:both">
              <a href="javascript://" class="btn btn-success {{^attributes.title}}disabled{{/attributes.title}} no-float" data-toggle="submit">Add</a>
            </div>
          </div>
        {{/prune_context}}
        {{/if_hooks}}
        {{{render_hooks 'DocumentationResponse.modal_connector'}}}
      </ggrc-modal-connector>
    </div>
    {{/if_instance_of}}

    {{#if_instance_of instance "InterviewResponse"}}
    <div class="span6">
      <ggrc-modal-connector
        instance="instance"
        source_mapping="meetings"
        mapping="meetings"
        deferred="true"
        >
        <label class="border-l">
          Meetings
          <a href="javascript://" class="field-hide">hide</a>
        </label>
        {{#each list}}
        <a class="url" data-popover-trigger="sticky-hover" data-sticky-popover="true" data-content="{{render '/static/mustache/pbc/iframe_tooltip.mustache' url=title}}" href="{{schemed_url title}}" target="_blank">
          {{title}}
        </a>
        <a href="javascript://" class="unmap" data-toggle="unmap">
          <span class="result" {{data 'result'}}></span>
          <i class="grcicon-deleted"></i>
        </a>
        {{/each}}
        {{^list.length}}
          <span class="gray"><em>No meetings</em></span>
        {{/list.length}}
        {{#prune_context}}
          <div class="objective-selector">
            <br>
            <div style="float:left">
              <label for="title" style="line-height:29px">Add Meeting URL: &nbsp;</label>
            </div>
            <div style="float:left; margin-right: 4px;"><input tabindex="3" type="text" name="title" placeholder="Enter Meeting URL here" value="{{attributes.title}}"></div>
            <input type="hidden" name="context" model="Context" value="{{instance.context.id}}">
            <input type="hidden" name="start_at" value="{{localize_datetime}}">
            <input type="hidden" name="end_at" value="{{localize_datetime}}">
            <a href="javascript://" class="btn btn-success {{^attributes.title}}disabled{{/attributes.title}} no-float" data-toggle="submit">Add</a>
          </div>
        {{/prune_context}}
      </ggrc-modal-connector>
    </div>
    {{/if_instance_of}}

    <div class="span6">
      <ggrc-modal-connector
        instance="instance"
        source_mapping="business_objects"
        deferred="true"
        >
        <label class="border-l">
          Mapped Objects
          <a href="javascript://" class="field-hide">hide</a>
        </label>
        {{#each list}}
        <div class="oneline">
          <a class="url" data-popover-trigger="sticky-hover" data-sticky-popover="true" data-content="{{render '/static/mustache/pbc/iframe_tooltip.mustache' url=link}}" href="{{schemed_url link}}" target="_blank">
            {{title}}
          </a>
          <a href="javascript://" class="unmap" data-toggle="unmap">
            <span class="result" {{data 'result'}}></span>
            <i class="grcicon-deleted"></i>
          </a>
        </div>
        {{/each}}
        {{^list.length}}
          <span class="gray"><em>No mapped objects</em></span>
        {{/list.length}}
        {{#prune_context}}
          <div class="objective-selector">         
            <div style="clear:both">
              <br>
               <a class="section-add section-sticky btn"
                 href="javascript://" rel="tooltip"
                 {{#instance}}{{data 'join-object'}}{{/instance}}
                 data-placement="left"
                 data-toggle="multitype-object-modal-selector"
                 data-deferred="true"
                 data-object-source="true"
                 data-join-mapping="business_objects"
                 data-join-object-id="{{instance.id}}"
                 data-join-object-type="{{instance.class.model_singular}}"
                 {{#if_instance_of instance 'DocumentationResponse'}}data-exclude-option-types="Document"{{/if_instance_of}}
                 data-original-title="Map Object to this {{instance.class.title_singular}}">
                Map Objects
              </a>
            </div>
          </div>
        {{/prune_context}}
      </ggrc-modal-connector>

    </div>
  </div>

  {{#new_object_form}}
  {{#using request=instance.request}}
  <input type="hidden" name="request.id" value="{{request.id}}">
  <input type="hidden" name="response_type" value="{{request.request_type}}">
  {{/using}}
  {{/new_object_form}}
</form>
{{/instance}}
{{!/div}}<|MERGE_RESOLUTION|>--- conflicted
+++ resolved
@@ -13,41 +13,27 @@
     </div>
     
     {{#using contact=instance.contact}}
-    {{#with_current_user_as 'current_user'}}
     <div class="span3">
       <label>
         Assignee
         <span class="required">*</span>
       </label>
       <div class="objective-selector">
-        {{#if new_object_form}}
-          <i class="grcicon-person-green pull-left icon-field"></i>
-          <input tabindex="2" type="text" name="contact.email" class="span11 search-icon" placeholder="Enter text to search for Assignee" data-lookup="Person" value="{{firstnonempty contact.email request_assignee.email ''}}">
-          <input type="hidden" name="contact.id" value="{{firstnonempty contact.id request_assignee.id ''}}">
-        {{else}}
           {{#using request=instance.request}}
           {{#using request_assignee=request.assignee}}
-<<<<<<< HEAD
-            {{#if_equals request_assignee contact}}
-              <span class="read-only oneline">
-                <i class="grcicon-person-green pull-left icon-field"></i>
-                {{{renderLive '/static/mustache/people/popover.mustache' person=contact}}}
-              </span>
+            {{#if new_object_form}}
+              <input type="hidden" name="contact.id" value="{{request_assignee.id}}">
             {{else}}
-            <i class="grcicon-person-green pull-left icon-field"></i>
-            <input tabindex="2" type="text" name="contact.email" class="span11" data-lookup="Person" value="{{firstnonempty contact.email parent_instance.assignee.reify.email ''}}">
-            <input type="hidden" name="contact.id" value="{{firstnonempty contact.id ''}}">
+              <input type="hidden" name="contact.id" value="{{contact.id}}">
             {{/if}}
-=======
-            <input tabindex="2" type="text" name="contact.email" class="span10 search-icon" placeholder="Enter text to search for Assignee" data-lookup="Person" value="{{firstnonempty contact.email request_assignee.email ''}}">
-            <input type="hidden" name="contact.id" value="{{firstnonempty contact.id request_assignee.id ''}}">
->>>>>>> 98f0fb48
+            <span class="read-only oneline">
+              <i class="grcicon-person-green pull-left icon-field"></i>
+              {{{renderLive '/static/mustache/people/popover.mustache' person=contact}}}
+            </span>
           {{/using}}
           {{/using}}
-        {{/if}}
       </div>
     </div>
-    {{/with_current_user_as}}
     {{/using}}
   </div>
   
