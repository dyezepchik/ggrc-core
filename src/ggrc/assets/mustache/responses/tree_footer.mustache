--- conflicted
+++ resolved
@@ -4,23 +4,12 @@
     <div class="row-fluid">
       <div class="span12">
         {{#using audit=parent_instance.audit}}
-        <a href="javascript://" class="section-create" data-toggle="modal-ajax-form" data-modal-reset="reset" data-modal-class="modal-wide" data-object-singular="{{parent_instance.response_model_class}}" data-object-plural="responses" data-object-params='{ "{{parent_instance.constructor.table_singular}}": {"id" : {{parent_instance.id}}, "type" : "{{parent_instance.constructor.model_singular}}" }, "context": { "id" : {{firstexist audit.context.id "null"}}, "href" : "{{audit.context.href}}", "type" : "{{audit.context.type}}" } }'>
+        <a href="javascript://" class="section-create" data-toggle="modal-ajax-form" data-modal-reset="reset" data-modal-class="modal-wide" data-object-singular="{{parent_instance.response_model_class}}" data-object-plural="responses" data-object-params='{ "{{parent_instance.class.table_singular}}": {"id" : {{parent_instance.id}}, "type" : "{{parent_instance.class.model_singular}}" }, "context": { "id" : {{firstexist audit.context.id "null"}}, "href" : "{{audit.context.href}}", "type" : "{{audit.context.type}}" } }'>
           + PBC Response
         </a>
-<<<<<<< HEAD
-        <span class="section-expander">
-          {{#using audit=parent_instance.audit}}
-          <a href="javascript://" class="section-create" data-toggle="modal-ajax-form" data-modal-reset="reset" data-modal-class="modal-wide" data-object-singular="{{parent_instance.response_model_class}}" data-object-plural="responses" data-object-params='{ "{{parent_instance.class.table_singular}}": {"id" : {{parent_instance.id}}, "type" : "{{parent_instance.class.model_singular}}" }, "context": { "id" : {{firstexist audit.context.id "null"}}, "href" : "{{audit.context.href}}", "type" : "{{audit.context.type}}" } }'>
-            <i class="grcicon-add-black"></i>
-            Create PBC Response
-          </a>
-          {{/using}}
-        </span>
-=======
         {{/using}}
->>>>>>> d2054f7c
       </div>
     </div>
-  </li>  
+  </li>
 {{/is_allowed}}
 {{/if}}