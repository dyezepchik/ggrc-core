--- conflicted
+++ resolved
@@ -34,17 +34,13 @@
       {{/if_null}}
     </div>
   </div>
-<<<<<<< HEAD
-  <div class="extended-info-contact">
-    {{{render '/static/mustache/base_objects/contacts.mustache' instance=instance}}}
-  </div>
-=======
-  
+
   {{^if_equals instance.constructor.table_singular 'person'}}
-    {{{render '/static/mustache/base_objects/contacts.mustache' instance=instance}}}
+    <div class="extended-info-contact">
+      {{{render '/static/mustache/base_objects/contacts.mustache' instance=instance}}}
+    </div>
   {{/if_equals}}
-  
->>>>>>> e5fbe449
+
   <div class="row-fluid">
     <div class="span5">
       {{#visibility_delay 500}}
