--- conflicted
+++ resolved
@@ -397,12 +397,9 @@
 %status-overdue {
   background: $red;
 }
-<<<<<<< HEAD
-=======
 %status-final {
   background: $lightGreen;
 }
->>>>>>> c4b6d9a3
 
 // flat buttons color
 %btn-primary {
