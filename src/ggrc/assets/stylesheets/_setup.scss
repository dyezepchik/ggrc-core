/*
 * Copyright (C) 2013 Google Inc., authors, and contributors <see AUTHORS file>
 * Licensed under http://www.apache.org/licenses/LICENSE-2.0 <see LICENSE file>
 * Created By: brad@reciprocitylabs.com
 * Maintained By: brad@reciprocitylabs.com
 */

// defaults
  
  $default-border-radius: 4px;
  $topBorderRadius: 4px 4px 0 0;
  $bottomBorderRadius: 0 0 4px 4px;

// colors

  // font-sizes
  
    $f-regular:90%; // equals 16px ?????
    $f-medium:85%;
    $f-small:75%;
    $f-subTitle:120%;
    $f-widgetTitle: 130%;
    $f-headline:170%;

  // widget
    $widgetBorder: #ccc;
    $widgetHeader: #ddd;
    $widgetTitle: #111;
    $filterBgnd: #bebebe;
      // widget info
      $infoWidgetHeader: #111;
      

  // texts
    $darkText:#333; // WCAG AAA
    $text:#666; // WCAG AAA
    $error:#e00; // WCAG AA
    $disabled: #777; // WCAG AA
    $warning:#f60; // WCAG AAA

  // default colors
    $white: #fff;
    $black: #000;
    $gray: #999;
    $darkGray: #7c7c7c;
    $lightGray: #eee;
    $red: #e53935;
    $lightRed: #ff9d9d;
    $green: #1d8d15;
    $lightGreen: #8bc34a;
    $defaultGreen: #4caf50;
    $blue: #0277bd;
    $darkBlue: #369;
    $warmGray: #ccc;
    $midGray: #aaa;
    $textGray: #757575;
    $defaultBlue: #2196f3;
  
  // quick search
    $topBarSearchText: #bbbdc1;
    $topBarSearchBorder: #282a2c;
    $topBarSearchBgnd: #6a6b6d;
    $quickSearchOpen: #cbcbcb;
  
  // modal
    $modalHeader: #0071cc;
    $modalHeaderBorder: #074fb2;
    $modalHeaderShadow: #9ac5ff;
    $modalDarkBlue: #0055cc;
    $modalLightBlue: #0088cc;
    
  //popover
    $popOverHeaderBgnd: #f7f7f7;
    $popOverHeaderBorder: #ebebeb;
    $popOverBorder: #b0b0b0;
    
  // PBC
    $btnGreen: #51a351;
    $btnOrange: #f9a732;
    $responsBgnd: #e8fdd6;
    $responsBorder: #cdecb4;
    $pbcListGray: #f0f0f0;
    $responsTitle: #333;
  
  $headerBgnd: #f1f1f1;
  $headerBorder: #d9d9d9;
  $menuLink: #d7dce8;
  $screenBgnd: #323438;
  $link: #049cdb;
  $headerTitle: #444;
  $demoHide: #f99c18;
  $demoShow: #55ab55;
  $widgetHeaderBgnd: #efefef;
  $dropPlaceholder: #ddd;
  $subTitle: #111;
  $widgetFooteBgnd: #e1e1e1;
  $riskActive: #a46203;
  $gov: #44aac8;
  $govActive: #026b8a;
  $addBtn: #5ab45a;
  $addBtnBorder: #399a39;
  $sidenavBorder: #e5e5e5;
  $sidenavHover: #f5f5f5;
  $treeListBgnd: #fafafa;
  $btnActive: #e6e6e6;
  $tabTitle: #777;
  $btnAddShadow: #296029;
  $ajaxBtnDisabled: #e0e0e0;
  $ajaxGray: #7b7b7b;
  $footerBorder: #ddd;
  $infoMessageBorder: #ddd;
  $infoMessageText: #bbb;
  $tabBgnd: #fafafa;
  $tabBorder: #ddd;
  $tabHoverBgnd: #444;
  $darkBlue: #0055cc;
  $warningBorder: #fbeed5;
  $warningBgnd: #fcf8e3;
  $contentBgnd: #e0e0e0;
  $itemBorder: #e0e0e0;
  $searchBlue: #448aff;
  $draftGray: #757575;
  $itemBgnd: #f5f5f5;

  // compliance
  $defaultWidget: #444; // WCAG AAA
  $governance: $defaultBlue;  // WCAG AAA
  $business: $defaultGreen;  // WCAG AAA
  $risk: #731a46;  // WCAG AAA
  $entities: #795548; // WCAG AAA
  $programs: #512da8; // WCAG AAA
  $objectives: #2b8ccc;
  $controls: #243ea4;
  
  // pbc requests color states
  $rqDraft: #f7f7f7;
  $rqAccepted: #d1fcb5;
  $rqStarted: #ffffbe;
  $rqWarning: #ffcebe;
  $rqRequest: #ffffbe;
  $rqAmmend: #ffffbe;
  $rqRespond: #cbeaff;
  $rqUpdate: #cbeaff;
  
  $rqAssigned: #ffffbe;
  $rqSubmitted: #cbeaff;

  $lightBlue: #40c4ff;
  $orange: #ffab40;
  $deepOrange: #ff7043;
  $btnGreen: #43a047;

<<<<<<< HEAD
  // status label colors
  $status-draft: #bdbdbd;
=======
  // progress bar placeholder colors
  %bar-base {
    background: $bar-base;
  }
  %bar-success {
    background: $bar-success;
  }
  %bar-danger {
    background: $bar-danger;
  }
  %bar-warning {
    background: $bar-warning;
  }

// action-bar link behave
%action-link {
  text-transform: uppercase;
  font-weight: normal;
  background: #fafafa;
  color: darken($link,20%);
  display: block;
  padding: 0 6px;
  @include border-radius(4px);
  @include transition(background 0.2s ease, color 0.2s ease);
  i {
    @include opacity(0.6);
    @include transition(opacity 0.2s ease);
  }
  &:hover {
    text-decoration: none;
    color: $link;
    background: $lightGray;
    i {
      @include opacity(1);
    }
  }
}
>>>>>>> 3879cfec

// Web fonts

$font_path: "/static/fonts/";
$font_name: "raleway-regular-webfont";

@font-face {
  font-family: 'RalewayRegular';
  src: url('#{$font_path}#{$font_name}.eot');
  src: url('#{$font_path}#{$font_name}.eot?#iefix') format('embedded-opentype'),
       url('#{$font_path}#{$font_name}.woff') format('woff'),
       url('#{$font_path}#{$font_name}.ttf') format('truetype'),
       url('#{$font_path}#{$font_name}.svg#ralewaylight') format('svg');
  font-weight: normal;
  font-style: normal;
}

$fontTitle: 'RalewayRegular', "Helvetica Neue", Helvetica, Arial, sans-serif;

// mixins
  @mixin btnBgnd($color) {
    background: $color;
    &:hover {
      background: darken($color, 8%);
      [class^="grcicon-"] {
        @include opacity(1);
      }
    }
  }

  @mixin reset-list() {
    margin:0;
    padding:0;
    list-style:none;
  }
  
  @mixin outline-fix() {
    outline:0;
  }

  @mixin oneline() {
    overflow: hidden !important;
    white-space: nowrap;
    text-overflow: ellipsis;
    width:100%;
  }

  @mixin row-fluid-fix() {
    [class*="span"] {
      padding-bottom:0;
      margin-bottom:0;
      min-height:0;
    }
  }
  
  @mixin input-block-level() {
    display: block;
    width: 100%;
    @include box-sizing(border-box);
    min-height: 28px;
  }
  
  @mixin default-border-bottom() {
    border-bottom: 1px solid $lightGray;
  }
  
  @mixin default-border-top() {
    border-top: 1px solid $lightGray;
  }

  @mixin input-placeholder {
    &.placeholder { @content; }
    &:-moz-placeholder { @content; }
    &::-moz-placeholder { @content; }
    &:-ms-input-placeholder { @content; }
    &::-webkit-input-placeholder { @content; } 
  }

// Placeholders

// Turn icons to black
%black-icons {
  .grcicon-info { background-position:-126px -176px; }
  .grcicon-role-color { background-position:-102px -8px; }
  .grcicon-authorization-color { background-position:-102px -8px; }
  .grcicon-directive-color { background-position:-78px -176px; }
  .grcicon-control-color { background-position:-150px -224px; }
  .grcicon-link { background-position:-30px -104px; }
  .grcicon-user { background-position:-6px -8px; }
  .grcicon-user-black { background-position:-6px -8px; }
  .grcicon-data_asset-color { background-position:-174px -224px; }
  .grcicon-facility-color { background-position:-222px -104px; }
  .grcicon-market-color { background-position:-246px -104px; }
  .grcicon-org_group-color { background-position:-78px -224px; }
  .grcicon-vendor-color { background-position:-78px -224px; }
  .grcicon-process-color { background-position:-102px -224px; }
  .grcicon-product-color { background-position:-270px -104px; }
  .grcicon-project-color { background-position:-54px -224px; }
  .grcicon-system-color { background-position:-126px -224px; }
  .grcicon-contract-color { background-position:-126px -104px; }
  .grcicon-policy-color { background-position:-150px -104px; }
  .grcicon-regulation-color { background-position:-174px -104px; }
  .grcicon-standard-color { background-position:-198px -368px; }
  .grcicon-objective-color { background-position:-150px -56px; }
  .grcicon-risk-color { background-position:-198px -224px; }
  .grcicon-risk_assessment-color { background-position:-198px -224px; }
  .grcicon-risky_attribute-color { background-position:-222px -224px; }
  .grcicon-audit { background-position:-270px -8px; }
  .grcicon-audit-color { background-position:-270px -8px; }
  .grcicon-section-color { background-position:-198px -104px; }
  .grcicon-clause-color { background-position:-294px -104px; }
  .grcicon-event-color { background-position:-102px -176px; }
  .grcicon-program-color { background-position:-102px -104px; }
  .grcicon-objectperson-color, .grcicon-person-color { background-position:-6px -8px; }
  .grcicon-assessment-color { background-position:-150px -392px; }
  .grcicon-object-color { background-position:-6px -344px; }
  .grcicon-workflow-color { background-position:-6px -344px; }
  .grcicon-cycle_task_group_object_task-color,.grcicon-task-color { background-position:-294px -392px; }
  .grcicon-task_group-color { background-position:-318px -56px; }
  .grcicon-history-color { background-position: -318px -104px; }
  .grcicon-cycle-color { background-position: -342px -32px; }
  .grcicon-pie-chart-color {background-position:-198px -344px;}
  .grcicon-vendor-color { background-position: -30px -392px; }
  .grcicon-assessment-plan-color { background-position: -78px -368px; }
  .grcicon-access-list-color { background-position: -54px -344px; }
  .grcicon-issue-color { background-position: -342px -296px; }
  .grcicon-add-color { background-position:-222px -8px; }
}
// Turn icons to white
%white-icons {
  .grcicon-info { background-position:-198px -80px; }
  .grcicon-role-color { background-position:-102px -32px; }
  .grcicon-authorization-color { background-position:-102px -32px; }
  .grcicon-directive-color { background-position:-78px -200px; }
  .grcicon-control-color { background-position:-150px -248px }
  .grcicon-link { background-position:-30px -128px; }
  .grcicon-user { background-position:-6px -32px; }
  .grcicon-user-black { background-position:-6px -32px; }
  .grcicon-data_asset-color { background-position:-174px -248px; }
  .grcicon-facility-color { background-position:-222px -128px; }
  .grcicon-market-color { background-position:-246px -128px; }
  .grcicon-org_group-color { background-position:-78px -248px; }
  .grcicon-vendor-color { background-position:-78px -248px; }
  .grcicon-process-color { background-position:-102px -248px }
  .grcicon-product-color { background-position:-270px -128px; }
  .grcicon-project-color { background-position:-54px -248px; }
  .grcicon-system-color { background-position:-126px -248px; }
  .grcicon-contract-color { background-position:-126px -128px; }
  .grcicon-policy-color { background-position:-150px -128px; }
  .grcicon-regulation-color { background-position:-174px -128px; }
  .grcicon-standard-color { background-position:-222px -368px; }
  .grcicon-objective-color { background-position:-150px -80px; }
  .grcicon-risk-color { background-position:-198px -248px; }
  .grcicon-risk_assessment-color { background-position:-198px -248px; }
  .grcicon-risky_attribute-color { background-position:-222px -248px; }
  .grcicon-audit { background-position:-270px -32px; }
  .grcicon-audit-color { background-position:-270px -32px; }
  .grcicon-section-color { background-position:-198px -128px; }
  .grcicon-clause-color { background-position:-294px -80px; }
  .grcicon-event-color { background-position:-198px -56px; }
  .grcicon-program-color { background-position:-102px -128px; }
  .grcicon-objectperson-color, .grcicon-person-color { background-position:-6px -32px; }
  .grcicon-assessment-color { background-position:-174px -392px; }
  .grcicon-object-color { background-position:-6px -368px; }
  .grcicon-workflow-color { background-position:-6px -368px; }
  .grcicon-cycle_task_group_object_task-color,.grcicon-task-color { background-position:-294px -344px; }
  .grcicon-task_group-color { background-position:-318px -32px; }
  .grcicon-history-color { background-position: -318px -128px; }
  .grcicon-cycle-color { background-position: -342px -56px; }
  .grcicon-pie-chart-color {background-position:-342px -200px;}
  .grcicon-vendor-color { background-position: -54px -392px; }
  .grcicon-assessment-plan-color { background-position: -102px -392px; }
  .grcicon-access-list-color { background-position: -78px -344px; }
  .grcicon-issue-color { background-position: -342px -344px; }
  .grcicon-add-color { background-position:-222px -32px; }
}

// progress bar placeholder colors
%bar-verify {
  background: $lightGreen;
}
%bar-progress {
  background: $lightBlue;
}
%bar-pending {
  background: $orange;
}
%bar-warning {
  background: $red;
}

// status label placeholder colors
%status-draft {
  background: $status-draft;
}
%status-progress {
  background: $lightBlue;
}
%status-overdue {
  background: $red;
}

// flat buttons color
%btn-primary {
  @include btnBgnd($blue);
}
%btn-success {
  @include btnBgnd($btnGreen);
}
%btn-info {
  @include btnBgnd($lightBlue);
}
%btn-warning {
  @include btnBgnd($orange);
}
%btn-danger {
  @include btnBgnd($red);
}
%btn-gray {
  @include btnBgnd($lightGray);
}

// action-bar link behave
%action-link {
  text-transform:uppercase;
  font-weight:normal;
  background:#fafafa;
  color:darken($link,20%);
  display:block;
  padding:0 6px;
  @include border-radius(4px);
  @include transition(background 0.2s ease, color 0.2s ease);
  i {
    @include opacity(0.6);
    @include transition(opacity 0.2s ease);
  }
  &:hover {
    text-decoration:none;
    color:$link;
    background:#eee;
    i {
      @include opacity(1);
    }
  }
}

// Item util wide
%item-util-wide {
  margin: 0;
  width: 100%;
}<|MERGE_RESOLUTION|>--- conflicted
+++ resolved
@@ -150,10 +150,15 @@
   $deepOrange: #ff7043;
   $btnGreen: #43a047;
 
-<<<<<<< HEAD
   // status label colors
   $status-draft: #bdbdbd;
-=======
+
+  // progress bar colors
+  $bar-base: #fff;
+  $bar-success: #d1fcb5;
+  $bar-danger: #ffffbe;
+  $bar-warning: #ffcebe;
+
   // progress bar placeholder colors
   %bar-base {
     background: $bar-base;
@@ -191,7 +196,6 @@
     }
   }
 }
->>>>>>> 3879cfec
 
 // Web fonts
 
