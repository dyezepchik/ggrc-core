/*
 * Copyright (C) 2013 Google Inc., authors, and contributors <see AUTHORS file>
 * Licensed under http://www.apache.org/licenses/LICENSE-2.0 <see LICENSE file>
 * Created By: brad@reciprocitylabs.com
 * Maintained By: brad@reciprocitylabs.com
 */


// high fidelity mockup styles

#newlyCreatedTask,
#addAssessment,
#addObjectUnderAssessment,
#newlyCreatedObject,
#newlyCreatedFile {
  display:none;
}

#assessmentCountObjectNav,
#objectItemUnderAssessmentCountObjectNav {
  font-weight:normal;
}

// Mockups Assessment Page V1.0
#newWorkflowLabel,
#workflowEdit,
#workflowSet,
#workflowTasks,
#workflowReviews,
#workflowFrequency,
#newWorkflowTitle,
#accordionContentReview,
#accordionContentTasks,
#addedObject,
#addSingleObject,
#objectStep3,
#objectAdd,
#newRule,
#objectStep2,
#newEntry,
#entryText,
#finishObject,
#taskDone,
#finishTask,
#taskDone2,
#finishTask2,
#taskDone3,
#finishTask3,
#reviewNoteDone,
#reviewNoteDone2,
#peerReview,
#partyReview,
#objectMessage,
#mainAssessmentNew {
  display: none;
}

// Mockups Workflow V1.1
#TaskGroupItem,
#TaskHolder,
#TaskUpdated,
#taskList,
#objectList,
#lockTrigger,
#taskGroupTitle,
#progressWidgetTrigger,
#editEntry,
#verifyTask,
#verifyTask2,
#verifyTask3,
#verifyTaskSpecial,
#endWorkflowTrigger,
.finished-number,
#one-time,
#weekly,
#monthly,
#quarterly,
#annually,
#continuos {
  display: none;
}

// Mockups Custom Attributes
#NewAttribute,
#newCategory {
  display: none;
}

// Reporting
#newObjectSet {
  display: none;
}

// Mockups Workflow 2.0
#taskPin,
#objectPin {
  display: none;
}

// Mockups Audit redesign 2.0
#auditResponsePin,
#auditEvidencePin,
#auditObjectPin,
#auditorFiledWrap,
#auditMeetingPin {
  display: none;
}

// Mockups Audit revamp 2.1
.object-wrap-control,
.object-wrap-ca,
#ca .content > .tree-structure > .tree-item,
.object-wrap-people,
.object-wrap-program,
.object-wrap-requests,
.object-wrap-complete,
.object-wrap-issues,
.object-wrap-issue-ca,
.object-wrap-issue-audit,
.object-wrap-issue-controls,
.object-wrap-issue-program,
.object-wrap-issue-workflow,
.object-wrap-issue-workflow-tasks,
#workflowWrap,
#workflowTaskWrap,
#undoTask,
#finishTask,
#approveTask,
#declineTask,
#reviewChoice,
#taskDone,
#DdoneIcon,
#DnotDoneIcon,
#OdoneIcon,
#OnotDoneIcon,
#DdoneIconModal,
#DnotDoneIconModal,
#OdoneIconModal,
#OnotDoneIconModal,
#CaAdded,
#newIssue
#d-choose,
#d-effective,
#d-material-weakness,
#d-needs-improvement,
#d-significant-deficiency,
#d-not-applicable,
#o-effective,
#o-material-weakness,
#o-needs-improvement,
#o-significant-deficiency,
#o-not-applicable,
.hide-me {
  display: none;
}

.popover-manual-close {
  &.bottom {
    margin-top: 5px !important;
    right: auto !important;
  }
}

.grcicon-carot-white { background-position:-78px -80px; }

.widget {
  .header {
    &.tree-header {
      .tree-action-list {
        .add-trigger {
          .disable {
            cursor: not-allowed;
            &:hover {
              [class^="grcicon-"] {
                @include opacity(.25);
              }
            }
          }
        }
      }
    }
  }
}

.import-not-pass,
.import-warning,
#analysingFile,
#analysingFile2,
#analysingFile3,
#importFile,
#importFile3,
#importingFile,
#importingFile3,
#importedFile,
#importedFile3,
.import-main-wrap-analyze,
.import-final,
.import-progress,
.import-progress-final {
  // display: none;
}

<<<<<<< HEAD
.download-template select[multiple] {
  min-height: 320px;
=======
.export-control {
  display: none;
}

// Risk Assessment
.object-wrap-people,
.object-wrap-risks,
.object-wrap-heat,
#RAList,
#RASheet {
  display: none;
>>>>>>> 85ee88be
}<|MERGE_RESOLUTION|>--- conflicted
+++ resolved
@@ -200,12 +200,8 @@
   // display: none;
 }
 
-<<<<<<< HEAD
 .download-template select[multiple] {
   min-height: 320px;
-=======
-.export-control {
-  display: none;
 }
 
 // Risk Assessment
@@ -215,5 +211,4 @@
 #RAList,
 #RASheet {
   display: none;
->>>>>>> 85ee88be
 }