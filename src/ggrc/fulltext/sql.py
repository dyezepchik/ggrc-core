--- conflicted
+++ resolved
@@ -5,24 +5,11 @@
 
 from ggrc import db
 from ggrc.fulltext import Indexer
+from ggrc.utils import benchmark
 
 
 class SqlIndexer(Indexer):
   def create_record(self, record, commit=True):
-<<<<<<< HEAD
-    for prop, value in record.properties.items():
-      for subproperty, content in value.items():
-        if content:
-          db.session.add(self.record_type(
-              key=record.key,
-              type=record.type,
-              context_id=record.context_id,
-              tags=record.tags,
-              property=prop,
-              subproperty=subproperty,
-              content=content,
-          ))
-=======
     with benchmark("Add fulltext records: create_record -> submit to db"):
       for prop, value in record.properties.items():
         for subproperty, content in value.items():
@@ -36,7 +23,6 @@
                 subproperty=unicode(subproperty),
                 content=unicode(content),
             ))
->>>>>>> b0aafdc9
     if commit:
       db.session.commit()
 
