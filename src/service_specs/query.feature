# Copyright (C) 2013 Google Inc., authors, and contributors <see AUTHORS file>
# Licensed under http://www.apache.org/licenses/LICENSE-2.0 <see LICENSE file>
# Created By: david@reciprocitylabs.com
# Maintained By: david@reciprocitylabs.com

Feature: Collection filtering via query parameters

  Background:
    Given service description

  Scenario Outline: A single query parameter supplied to a collection finds matching resources
    Given a new "<resource_type>" named "resource1"
    And a new "<resource_type>" named "resource2"
    And a new "<resource_type>" named "resource3"
    And "resource1" property "<property_name>" is "<match_value1>"
    And "resource2" property "<property_name>" is "<match_value2>"
    And "resource3" property "<property_name>" is "<match_value3>"
    And "resource1" is POSTed to its collection
    And "resource2" is POSTed to its collection
    And "resource3" is POSTed to its collection
    When Querying "<resource_type>" with "<property_name>=<match_value1>"
    And GET of the resource "resource1"
    And GET of the resource "resource2"
    And GET of the resource "resource3"
    Then query result selfLink query string is "<property_name>=<match_value1>"
    And "resource1" is in query result
    And "resource2" is not in query result
    And "resource3" is not in query result
    When Querying "<resource_type>" with "<property_name>=<match_value2>"
    Then query result selfLink query string is "<property_name>=<match_value2>"
    And "resource1" is not in query result
    And "resource2" is in query result
    And "resource3" is not in query result
    When Querying "<resource_type>" with "<property_name>=<nomatch_value>"
    Then query result selfLink query string is "<property_name>=<nomatch_value>"
    And "resource1" is not in query result
    And "resource2" is not in query result
    And "resource3" is not in query result

  Examples: Resources
      | resource_type | property_name | match_value1        | match_value2        | match_value3        | nomatch_value       |
      | Category      | name          | category1           | category2           | category3           | none_match          |
      | Category      | scope_id      | 3                   | 2                   | 1                   | 5                   |
      | Help          | slug          | foo                 | bar                 | baz                 | never               |
      | Program       | start_date    | 2013-06-03T00:00:00 | 2013-06-02T00:00:00 | 2013-06-01T00:00:00 | 2013-05-31T00:00:00 |
<<<<<<< HEAD
      | Audit         | start_date      | 2013-06-03          | 2013-06-02          | 2013-06-01          | 2013-05-31          |
=======
      | Audit         | start_date    | 2013-06-03T00:00:00 | 2013-06-02T00:00:00 | 2013-06-01T00:00:00 | 2013-05-31T00:00:00 |
>>>>>>> 9d549cfb

  Scenario: A single boolean query parameter supplied to a collection finds matching resources
    Given a new "Category" named "resource1"
    And a new "Category" named "resource2"
    And "resource1" property "required" is literal "True"
    And "resource2" property "required" is literal "False"
    And "resource1" is POSTed to its collection
    And "resource2" is POSTed to its collection
    When Querying "Category" with "required=True"
    And GET of the resource "resource1"
    And GET of the resource "resource2"
    Then query result selfLink query string is "required=True"
    And "resource1" is in query result
    And "resource2" is not in query result
    When Querying "Category" with "required=False"
    Then query result selfLink query string is "required=False"
    And "resource1" is not in query result
    And "resource2" is in query result

  @wip
  Scenario: An invalid boolean query parameter supplied to a collection receives 400
    When Querying "Category" with bad argument "required=random"
    Then a "400" status code is received

  @wip
  Scenario Outline: An invalid query parameter is supplied to a collection receives 400
    When Querying "<resource_type>" with bad argument "<querystring>"
    Then a "400" status code is received

  Examples:
      | resource_type | querystring          |
      | Category      | _update_attrs=foobar |
      | Category      | foobar=baz           |

  @wip
  Scenario Outline: Query parameters can be property paths
    Given a new "<resource_type2>" named "resource2_1"
    And a new "<resource_type2>" named "resource2_2"
    And "resource2_1" property "<target_property_name>" is literal "<match_value1>"
    And "resource2_2" property "<target_property_name>" is literal "<match_value2>"
    And "resource2_1" is POSTed to its collection
    And "resource2_2" is POSTed to its collection
    And a new "<resource_type1>" named "resource1_1"
    And a new "<resource_type1>" named "resource1_2"
    And "resource1_1" link property "<link_property_name>" is "resource2_1"
    And "resource1_2" link property "<link_property_name>" is "resource2_2"
    And "resource1_1" is POSTed to its collection
    And "resource1_2" is POSTed to its collection
    When Querying "<resource_type1>" with expression "<link_property_name>.<target_property_name>" equals literal "<match_value1>"
    Then "resource1_1" is in query result
    And "resource1_2" is not in query result
    When Querying "<resource_type1>" with expression "<link_property_name>.<target_property_name>" equals literal "<match_value2>"
    Then "resource1_1" is not in query result
    And "resource1_2" is in query result

  Examples:
      | resource_type1 | link_property_name | resource_type2 | target_property_name | match_value1       | match_value2 |
      | Section        | directive          | Policy         | title                | 'foo'              | 'bar'        |
      | Control        | directive          | Policy         | kind                 | 'Company Policy'   | 'Org Group Policy' |

  Scenario: Query for controls related to a program
    Given a new "Program" named "program"
    And "program" is POSTed to its collection
    And a new "Contract" named "directive"
    And "program" is added to links property "programs" of "directive"
    And "directive" is POSTed to its collection
    And a new "Control" named "control"
    And "control" link property "directive" is "directive"
    And "control" is POSTed to its collection
    When Querying "Control" with expression "directive.program_directives.program_id" equals literal "context.program.get('id')"
    Then "control" is in query result
    When Querying "Control" with expression "directive.program_directives.program_id" equals literal "context.program.get('id') + 1"
    Then "control" is not in query result

  Scenario: Query can use both a property path and an __in suffix to supply a comma separated list of values
    Given a new "Contract" named "directive"
    And "directive" property "kind" is "Contract"
    And "directive" is POSTed to its collection
    And a new "Control" named "control"
    And "control" link property "directive" is "directive"
    And "control" is POSTed to its collection
    When Querying "Control" with "directive.kind__in=bar,Contract"
    Then query result selfLink query string is "directive.kind__in=bar,Contract"
    And "control" is in query result
    When Querying "Control" with "directive.kind__in=bar,baz"
    Then query result selfLink query string is "directive.kind__in=bar,baz"
    And "control" is not in query result

  Scenario: Property link objects can be included with __include
    Given a new "Contract" named "directive"
    And "directive" property "kind" is "Contract"
    And "directive" is POSTed to its collection
    And a new "Program" named "program"
    And "directive" is added to links property "directives" of "program"
    And "program" is POSTed to its collection
    When Querying "Program" with "program_directives.directive.kind=Contract&__include=directives"
    Then query result selfLink query string is "program_directives.directive.kind=Contract&__include=directives"
    And "program" is in query result
    And evaluate "context.queryresultcollection['programs_collection']['programs'][0]['directives'][0]['kind'] == 'Contract'"<|MERGE_RESOLUTION|>--- conflicted
+++ resolved
@@ -43,11 +43,7 @@
       | Category      | scope_id      | 3                   | 2                   | 1                   | 5                   |
       | Help          | slug          | foo                 | bar                 | baz                 | never               |
       | Program       | start_date    | 2013-06-03T00:00:00 | 2013-06-02T00:00:00 | 2013-06-01T00:00:00 | 2013-05-31T00:00:00 |
-<<<<<<< HEAD
-      | Audit         | start_date      | 2013-06-03          | 2013-06-02          | 2013-06-01          | 2013-05-31          |
-=======
       | Audit         | start_date    | 2013-06-03T00:00:00 | 2013-06-02T00:00:00 | 2013-06-01T00:00:00 | 2013-05-31T00:00:00 |
->>>>>>> 9d549cfb
 
   Scenario: A single boolean query parameter supplied to a collection finds matching resources
     Given a new "Category" named "resource1"
