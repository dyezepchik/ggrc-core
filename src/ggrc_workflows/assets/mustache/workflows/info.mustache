--- conflicted
+++ resolved
@@ -87,13 +87,8 @@
           </ul>
         </div>
         <div class="pull-right">
-<<<<<<< HEAD
-          <button class="calendar-auth">Authenticate Calendar Service
-          </button>&nbsp; &nbsp; &nbsp; &nbsp;
-=======
           <a href="javacript://" class="info-edit calendar-auth">Authenticate Calendar Service</a>
           &nbsp;&nbsp;&nbsp;&nbsp;
->>>>>>> fcebf897
         </div>
 
       </div>
