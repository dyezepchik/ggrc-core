/*
 * Copyright (C) 2013 Google Inc., authors, and contributors <see AUTHORS file>
 * Licensed under http://www.apache.org/licenses/LICENSE-2.0 <see LICENSE file>
 * Created By: dan@reciprocitylabs.com
 * Maintained By: dan@reciprocitylabs.com
 */

(function($, CMS, GGRC) {
  var WorkflowExtension = {},
      _workflow_object_types = Array.prototype.concat.call([],
        'Program Regulation Policy Standard Contract Clause Section'.split(' '),
<<<<<<< HEAD
        'Control Objective OrgGroup Vendor AccessGroup'.split(' '),
        'System Process DataAsset Product Project Facility Market Issue'.split(' '),
=======
        'Control Objective'.split(' '),
        'OrgGroup Vendor'.split(' '),
        'System Process DataAsset Product Project Facility Market Issue ControlAssessment'.split(' '),
>>>>>>> 308afe3d
        'Risk ThreatActor'.split(' ')
      ),
      _task_sort_function = function(a, b) {
        var date_a = +new Date(a.end_date),
            date_b = +new Date(b.end_date);
        if (date_a === date_b) {
          if (a.id < b.id) {
            return -1;
          } else if (a.id > b.id) {
            return 1;
          } else {
            return 0;
          }
        }
        if (date_a < date_b) {
          return -1;
        } else {
          return 1;
        }
      };

  // Register `workflows` extension with GGRC
  GGRC.extensions.push(WorkflowExtension);

  WorkflowExtension.name = "workflows";

  // Register Workflow models for use with `infer_object_type`
  WorkflowExtension.object_type_decision_tree = function() {
    return {
      'cycle': CMS.Models.Cycle,
      'cycle_task_entry': CMS.Models.CycleTaskEntry,
      'cycle_task_group': CMS.Models.CycleTaskGroup,
      'cycle_task_group_object': CMS.Models.CycleTaskGroupObject,
      'cycle_task_group_object_task': CMS.Models.CycleTaskGroupObjectTask,
      'task_group': CMS.Models.TaskGroup,
      'workflow': CMS.Models.Workflow
    };
  };

  // Configure mapping extensions for ggrc_workflows
  WorkflowExtension.init_mappings = function init_mappings() {
    var Proxy = GGRC.MapperHelpers.Proxy,
        Direct = GGRC.MapperHelpers.Direct,
        Indirect = GGRC.MapperHelpers.Indirect,
        Cross = GGRC.MapperHelpers.Cross,
        Multi = GGRC.MapperHelpers.Multi,
        CustomFilter = GGRC.MapperHelpers.CustomFilter,
        Reify = GGRC.MapperHelpers.Reify,
        Search = GGRC.MapperHelpers.Search;

    // Add mappings for basic workflow objects
    var mappings = {
        TaskGroup: {
          _canonical: {
            objects: _workflow_object_types.concat(["Cacheable"])
          },
          task_group_tasks: Direct(
            "TaskGroupTask", "task_group", "task_group_tasks"),
          objects: Proxy(
            null, "object", "TaskGroupObject", "task_group", "task_group_objects"),
          workflow: Direct(
            "Workflow", "task_groups", "workflow")
        },

        //TaskGroupObject: {
        //  object: Direct('object')
        //},

        Workflow: {
          _canonical: {
            task_groups: "TaskGroup",
            people: "Person",
            folders: "GDriveFolder",
            context: "Context"
          },

          task_groups: Direct(
            "TaskGroup", "workflow", "task_groups"),
          tasks: Cross(
            "task_groups", "task_group_tasks"),
          cycles: Direct(
            "Cycle", "workflow", "cycles"),
          folders:
            new GGRC.ListLoaders.ProxyListLoader("ObjectFolder", "folderable", "folder", "object_folders", "GDriveFolder"),
          previous_cycles: CustomFilter("cycles", function(result) {
              return !result.instance.attr("is_current");
            }),
          current_cycle: CustomFilter("cycles", function(result) {
              return result.instance.attr("is_current");
            }),
          current_task_groups: Cross("current_cycle", "cycle_task_groups"),
          current_task_group_objects: Cross("current_task_groups", "cycle_task_group_objects_for_page_object"),
          current_tasks: Cross("current_task_groups", "cycle_task_group_object_tasks_for_page_object"),
          current_all_tasks: Cross("current_task_groups", "cycle_task_group_tasks"),

          people: Proxy(
            "Person", "person", "WorkflowPerson", "workflow", "workflow_people"),
          context: Direct(
            "Context", "related_object", "context"),
          authorization_contexts: Multi([
            "context"]),

          //, "contexts_via_audits"]),
          authorizations: Cross(
            "authorization_contexts", "user_roles"),
          authorized_people: Cross(
            "authorization_contexts", "authorized_people"),
          mapped_and_or_authorized_people: Multi([
            "people", "authorized_people"]),
          roles: Cross("authorizations", "role"),

          // This is a dummy mapping that ensures the WorkflowOwner role is loaded
          //  before we do the custom filter for owner_authorizations.
          authorizations_and_roles: Multi(["authorizations", "roles"]),
          owner_authorizations: CustomFilter("authorizations_and_roles", function(binding) {
            return binding.instance instanceof CMS.Models.UserRole
                   && binding.instance.attr("role")
                   && binding.instance.role.reify().attr("name") === "WorkflowOwner";
          }),
          owners: Cross("owner_authorizations", "person"),
          orphaned_objects: Multi(["cycles", "task_groups", "tasks", "current_task_groups", "current_tasks", "folders"])
        },

        Cycle: {
          cycle_task_groups: Direct(
            "CycleTaskGroup", "cycle", "cycle_task_groups"),
          reify_cycle_task_groups: Reify("cycle_task_groups"),
          workflow: Direct("Workflow", "cycles", "workflow")
        },

        CycleTaskGroup: {
          cycle: Direct(
            "Cycle", "cycle_task_groups", "cycle"),
          cycle_task_group_objects: Direct(
            "CycleTaskGroupObject",
            "cycle_task_group",
            "cycle_task_group_objects"),
          cycle_task_group_tasks: Direct(
            "CycleTaskGroupObjectTask",
            "cycle_task_group",
            "cycle_task_group_tasks"),
          cycle_task_group_objects_for_page_object: CustomFilter(
            "cycle_task_group_objects", function(object) {
              var obj = object.instance.object;
              return obj && obj.reify() === GGRC.page_instance();
            }),
          cycle_task_group_object_tasks_for_page_object: Cross(
            "cycle_task_group_objects_for_page_object", "cycle_task_group_object_tasks"
            )
        },

        CycleTaskGroupObject: {
          cycle: Direct(
            "Cycle", "cycle_task_group_objects", "cycle"),
          cycle_task_group: Direct(
            "CycleTaskGroup", "cycle_task_group_objects", "cycle_task_group"),
          task_group_object: Direct(
            "TaskGroupObject", "task_group_objects", "task_group_object"
          ),
          _object: Direct(null, null, 'object'),
          cycle_task_group_object_tasks: Direct(
            "CycleTaskGroupObjectTask",
            "cycle_task_group_object",
            "cycle_task_group_object_tasks")
        },

        CycleTaskGroupObjectTask: {
          cycle: Direct(
            "Cycle", "cycle_task_group_object_tasks", "cycle"),
          cycle_task_group_object: Direct(
            "CycleTaskGroupObject",
            "cycle_task_group_object_tasks",
            "cycle_task_group_object"),
          cycle_task_group: Direct(
            "CycleTaskGroup",
            "cycle_task_group_object_tasks",
            "cycle_task_group"),
          cycle_task_entries: Direct(
            "CycleTaskEntry",
            "cycle_task_group_object_task",
            "cycle_task_entries"),
          _object: Cross(
            "cycle_task_group_object", '_object'
          ),

          // This code needs to be reworked to figure out how to return the single
          // most recent task entry with is_declining_review = true.
          declining_cycle_task_entries: Search(function(binding) {
            return CMS.Models.CycleTaskEntry.findAll({
              cycle_task_group_object_task_id: binding.instance.id,
              is_declining_review: 1
            });
          }, "Cycle")
        },

        CycleTaskEntry: {
          documents: Proxy(
            "Document", "document", "ObjectDocument", "documentable", "object_documents"),
          cycle: Direct(
            "Cycle", "cycle_task_entries", "cycle"),
          cycle_task_group_object_task: Direct(
            "CycleTaskGroupObjectTask",
            "cycle_task_entries",
            "cycle_task_group_object_task"),
          workflow: Cross("cycle", "workflow"),
          folders: Cross("workflow", "folders"),
          extended_folders: Multi(["folders"])
        },

        People: {
          _canonical: {
            workflows: "Workflow"
          },
          workflows: Proxy(
            "Workflow", "workflow", "WorkflowPerson", "person", "workflow_people"
          )

        },
        Person: {
          assigned_tasks: Search(function(binding) {
            return CMS.Models.CycleTaskGroupObjectTask.findAll({
              contact_id: binding.instance.id,
              'cycle.is_current': true,
              status__in: 'Assigned,InProgress,Finished,Declined'
            });
          }, "Cycle"),
          assigned_tasks_with_history: Search(function(binding) {
            return CMS.Models.CycleTaskGroupObjectTask.findAll({
              contact_id: binding.instance.id
            });
          }, "Cycle")
        }
      };

    // Insert `workflows` mappings to all business object types
    can.each(_workflow_object_types, function (type) {
      var model = CMS.Models[type];
      if (model === undefined || model === null) {
        return;
      }
      model.attributes.cycle_objects = 'CMS.Models.CycleTaskGroupObject.stubs';
      mappings[type] = {
        task_groups: new GGRC.ListLoaders.ProxyListLoader('TaskGroupObject', 'object', 'task_group', 'task_group_objects', null),
        cycle_objects: Direct('CycleTaskGroupObject', 'object', 'cycle_task_group_objects'),
        object_tasks: Cross('cycle_objects', 'cycle_task_group_object_tasks'),
        approval_tasks: Search(function (binding) {
          return CMS.Models.CycleTaskGroupObjectTask.findAll({
            'cycle_task_group_object.object_id': binding.instance.id,
            'cycle_task_group_object.object_type': binding.instance.type,
            'cycle.workflow.object_approval': true
          });
        }, "Cycle"),
        object_tasks_with_history: Search(function (binding) {
          return CMS.Models.CycleTaskGroupObjectTask.findAll({
            'cycle_task_group_object.object_id': binding.instance.id,
            'cycle_task_group_object.object_type': binding.instance.type
          });
        }, "Cycle"),
        workflows: Cross('task_groups', 'workflow'),
        approval_workflows: CustomFilter('workflows', function (binding) {
          return binding.instance.attr('object_approval');
        }),
        current_approval_cycles: Cross('approval_workflows', 'current_cycle'),
        _canonical: {
          'workflows': 'Workflow',
          'task_groups': 'TaskGroup'
        }
      };
      mappings[type].orphaned_objects = Multi([
        GGRC.Mappings.get_mappings_for(type).orphaned_objects,
        mappings[type].workflows
      ]);

      //CMS.Models[type].attributes.workflow_objects =
      //  "CMS.Models.WorkflowObject.stubs";
      CMS.Models[type].attributes.task_group_objects = 'CMS.Models.TaskGroupObject.stubs';

      // Also register a render hook for object approval
      GGRC.register_hook(
        type + '.info_widget_actions',
        GGRC.mustache_path + '/base_objects/approval_link.mustache'
        );

    });
    new GGRC.Mappings('ggrc_workflows', mappings);
  };

  // Override GGRC.extra_widget_descriptors and GGRC.extra_default_widgets
  // Initialize widgets for workflow page
  WorkflowExtension.init_widgets = function init_widgets() {
    var page_instance = GGRC.page_instance();

    if (page_instance instanceof CMS.Models.Workflow) {
      WorkflowExtension.init_widgets_for_workflow_page();
    } else if (page_instance instanceof CMS.Models.Person) {
      WorkflowExtension.init_widgets_for_person_page();
    } else {
      WorkflowExtension.init_widgets_for_other_pages();
    }

    WorkflowExtension.init_global();
  };
  WorkflowExtension.init_admin_widgets = function init_admin_widgets() {
    WorkflowExtension.init_global();
  };

  WorkflowExtension.init_widgets_for_other_pages =
      function init_widgets_for_other_pages() {
    var descriptor = {},
        page_instance = GGRC.page_instance();

    if (page_instance && ~can.inArray(page_instance.constructor.shortName, _workflow_object_types)) {
      descriptor[page_instance.constructor.shortName] = {
        workflow: {
          widget_id: "workflow",
          widget_name: "Workflows",
          content_controller: GGRC.Controllers.TreeView,
          content_controller_options: {
            mapping: "workflows",
            parent_instance: page_instance,
            model: CMS.Models.Workflow,
            show_view: GGRC.mustache_path + "/workflows/tree.mustache",
            footer_view: null,
            draw_children: true,
            child_options: [{
              title_plural: "Current Tasks",
              model: CMS.Models.CycleTaskGroupObjectTask,
              mapping: "current_tasks",
              allow_creating: true,
              show_view: GGRC.mustache_path + "/cycle_task_group_object_tasks/tree.mustache",
              footer_view: GGRC.mustache_path + "/cycle_task_group_object_tasks/current_tg_tree_footer.mustache"
            }]
          }
        },
        task: {
          widget_id: 'task',
          widget_name: "Workflow Tasks",
          content_controller: GGRC.Controllers.TreeView,
          content_controller_options: {
            mapping: "object_tasks",
            parent_instance: page_instance,
            model: CMS.Models.CycleTaskGroupObjectTask,
            show_view: GGRC.mustache_path + "/cycle_task_group_object_tasks/tree.mustache",
            header_view: GGRC.mustache_path + "/cycle_task_group_object_tasks/tree_header.mustache",
            footer_view: GGRC.mustache_path + "/cycle_task_group_object_tasks/tree_footer.mustache",
            sort_property: null,
            sort_function: _task_sort_function,
            draw_children: true,
            events: {
              "show-history": function(el, ev) {
                this.options.attr("mapping", el.attr("mapping"));
                this.reload_list();
              }
            },
            child_options: [
              {
                model: CMS.Models.CycleTaskEntry,
                mapping: "cycle_task_entries",
                show_view: GGRC.mustache_path + "/cycle_task_entries/tree.mustache",
                footer_view: GGRC.mustache_path + "/cycle_task_entries/tree_footer.mustache",
                draw_children: true,
                allow_creating: true
              }
            ]
          }
        }
      };
    }

    new GGRC.WidgetList("ggrc_workflows", descriptor, [
      "info_widget",
      "task_widget"
    ]);
  };

  WorkflowExtension.init_widgets_for_workflow_page =
      function init_widgets_for_workflow_page() {

        var new_widget_descriptors = {},
            new_default_widgets = [
              "info", "person", "task_group", "current", "history"
            ],
            history_widget_descriptor,
            current_widget_descriptor,
            object = GGRC.page_instance();

        can.each(GGRC.WidgetList.get_current_page_widgets(), function(descriptor, name) {
      if (~new_default_widgets.indexOf(name))
        new_widget_descriptors[name] = descriptor;
    });

        // Initialize controller -- probably this should go in a separate
        // initialization area
        $(function() {
      $(document.body).ggrc_controllers_workflow_page();
    });

        GGRC.register_hook(
            "ObjectNav.Actions",
            GGRC.mustache_path + "/dashboard/object_nav_actions");

        $.extend(
          true,
          new_widget_descriptors,
      {
        info: {
          content_controller: GGRC.Controllers.InfoWidget,
          content_controller_options: {
            widget_view: GGRC.mustache_path + "/workflows/info.mustache"
          }
        },
        person: {
          widget_id: "person",
          widget_name: "People",
          widget_icon: "person",
          content_controller: GGRC.Controllers.TreeView,
          content_controller_options: {
            parent_instance: object,
            model: CMS.Models.Person,
            mapping: "mapped_and_or_authorized_people",
            show_view: GGRC.mustache_path + "/ggrc_basic_permissions/people_roles/authorizations_by_person_tree.mustache",
            footer_view: GGRC.mustache_path + "/wf_people/tree_footer.mustache",
            add_item_view: GGRC.mustache_path + "/wf_people/tree_add_item.mustache"
          }
        },
        task_group: {
          widget_id: "task_group",
          widget_name: "Setup",
          widget_icon: "task_group",
          content_controller: CMS.Controllers.TreeView,
          content_controller_selector: "ul",
          widget_initial_content: '<ul class="tree-structure new-tree"></ul>',
          content_controller_options: {
            parent_instance: object,
            model: CMS.Models.TaskGroup,
            show_view: GGRC.mustache_path + "/task_groups/tree.mustache",
            sortable: true,
            sort_property: "sort_index",
            mapping: "task_groups",
            draw_children: true,

            //note that we are using special naming for the tree views here.
            //  also, tasks for a task group aren't directly mapping to the
            //  tasks themselves but to the join object.  This is important
            //  since the join objects themselves have important attributes.
            child_options: [
              {
                model: can.Model.Cacheable,
                mapping: "objects",
                show_view: GGRC.mustache_path + "/base_objects/task_group_subtree.mustache",
                footer_view: GGRC.mustache_path + "/base_objects/task_group_subtree_footer.mustache",
                add_item_view: GGRC.mustache_path + "/base_objects/task_group_subtree_add_item.mustache"
              }, {
                model: CMS.Models.TaskGroupTask,
                mapping: "task_group_tasks",
                show_view: GGRC.mustache_path + "/task_group_tasks/task_group_subtree.mustache",
                footer_view: GGRC.mustache_path + "/task_group_tasks/task_group_subtree_footer.mustache",
                add_item_view: GGRC.mustache_path + "/task_group_tasks/task_group_subtree_add_item.mustache",
                sort_property: 'sort_index',
                allow_creating: true
              }
            ]
          }
        }
      }
    );

    history_widget_descriptor = {
      content_controller: CMS.Controllers.TreeView,
      content_controller_selector: "ul",
      widget_initial_content: '<ul class="tree-structure new-tree"></ul>',
      widget_id: "history",
      widget_name: "History",
      widget_icon: "history",

      //object_category: "history",
      content_controller_options: {
        draw_children: true,
        parent_instance: object,
        model: "Cycle",
        mapping: "previous_cycles"
      }
    };
        current_widget_descriptor = {
      content_controller: CMS.Controllers.TreeView,
      content_controller_selector: "ul",
      widget_initial_content: '<ul class="tree-structure new-tree"></ul>',
      widget_id: "current",
      widget_name: "Active Cycles",
      widget_icon: "cycle",
      content_controller_options: {
        draw_children: true,
        parent_instance: object,
        model: "Cycle",
        mapping: "current_cycle",
        header_view: GGRC.mustache_path + "/cycles/tree_header.mustache"
      }
    };
        new_widget_descriptors.history = history_widget_descriptor;
        new_widget_descriptors.current = current_widget_descriptor;

        new GGRC.WidgetList("ggrc_workflows", {Workflow: new_widget_descriptors});
        // Setup extra refresh required due to automatic creation of permissions
        // on creation of WorkflowPerson
        CMS.Models.WorkflowPerson.bind("created", function(ev, instance) {
          if (instance instanceof CMS.Models.WorkflowPerson) {
            instance.context && instance.context.reify().refresh();
          }
        });
      };

  WorkflowExtension.init_widgets_for_person_page =
      function init_widgets_for_person_page() {

        var descriptor = {},
            page_instance = GGRC.page_instance();

        descriptor[page_instance.constructor.shortName] = {
      task: {
        widget_id: 'task',
        widget_name: "My Tasks",
        content_controller: GGRC.Controllers.TreeView,

        content_controller_options: {
          parent_instance: GGRC.page_instance(),
          model: CMS.Models.CycleTaskGroupObjectTask,
          show_view: GGRC.mustache_path + "/cycle_task_group_object_tasks/tree.mustache",
          header_view: GGRC.mustache_path + "/cycle_task_group_object_tasks/tree_header.mustache",
          footer_view: GGRC.mustache_path + "/cycle_task_group_object_tasks/tree_footer.mustache",
          add_item_view: GGRC.mustache_path + "/cycle_task_group_object_tasks/tree_add_item.mustache",
          mapping: "assigned_tasks",
          sort_property: null,
          sort_function: _task_sort_function,
          draw_children: true,
          events: {
            "show-history": function(el, ev) {
              this.options.attr("mapping", el.attr("mapping"));
              this.reload_list();
            }
          },
          child_options: [
            {
              model: CMS.Models.CycleTaskEntry,
              mapping: "cycle_task_entries",
              show_view: GGRC.mustache_path + "/cycle_task_entries/tree.mustache",
              footer_view: GGRC.mustache_path + "/cycle_task_entries/tree_footer.mustache",
              add_item_view: GGRC.mustache_path + "/cycle_task_entries/tree_add_item.mustache",
              allow_creating: true
            }
          ]
        }
      }
    };
        new GGRC.WidgetList("ggrc_workflows", descriptor, [
          "info_widget",
          "task_widget"
        ]);
      };

  WorkflowExtension.init_global = function() {
    $(function() {

      if (!GGRC.current_user || !GGRC.current_user.id) {
        return;
      }

      CMS.Models.Person.findOne({
        id: GGRC.current_user.id
      }).then(function(person) {
        $('.task-count').ggrc_controllers_mapping_count({
          mapping: 'assigned_tasks',
          instance: person
        });
      });
    });
  };

  GGRC.register_hook(
      "LHN.Sections_workflow", GGRC.mustache_path + "/dashboard/lhn_workflows");

  GGRC.register_hook(
      "Dashboard.Widgets", GGRC.mustache_path + "/dashboard/widgets");

  GGRC.register_hook(
      "Dashboard.Errors", GGRC.mustache_path + "/dashboard/info/errors");

  WorkflowExtension.init_mappings();

  var draft_on_update_mixin = can.Model.Mixin({

  }, {
    before_update: function() {
      if (this.status && this.os_state === "Approved") {
        this.attr("status", "Draft");
      }
    }
  });
  can.each(_workflow_object_types, function(model_name) {
    var model = CMS.Models[model_name];
    if (model === undefined || model === null) {
      return;
    }
    draft_on_update_mixin.add_to(model);
  });

})(this.can.$, this.CMS, this.GGRC);<|MERGE_RESOLUTION|>--- conflicted
+++ resolved
@@ -9,14 +9,8 @@
   var WorkflowExtension = {},
       _workflow_object_types = Array.prototype.concat.call([],
         'Program Regulation Policy Standard Contract Clause Section'.split(' '),
-<<<<<<< HEAD
         'Control Objective OrgGroup Vendor AccessGroup'.split(' '),
-        'System Process DataAsset Product Project Facility Market Issue'.split(' '),
-=======
-        'Control Objective'.split(' '),
-        'OrgGroup Vendor'.split(' '),
         'System Process DataAsset Product Project Facility Market Issue ControlAssessment'.split(' '),
->>>>>>> 308afe3d
         'Risk ThreatActor'.split(' ')
       ),
       _task_sort_function = function(a, b) {
